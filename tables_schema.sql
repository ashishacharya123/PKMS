--- conflicted
+++ resolved
@@ -1,17 +1,17 @@
 -- ================================
--- PKMS DATABASE SCHEMA
+-- PKMS DATABASE SCHEMA (UUID-based)
 -- ================================
 -- Complete database schema for Personal Knowledge Management System
--- Updated with UUID primary keys, new columns, and improved relationships
--- Generated: 2024
+-- Updated to use UUID foreign keys, resolved conflicts, and aligned with services
 
 -- ================================
 -- USER MANAGEMENT
 -- ================================
 
--- Users table
+-- Users table (UUID primary key, retain legacy id as counter if needed by migrations externally)
 CREATE TABLE users (
-    id INTEGER NOT NULL PRIMARY KEY AUTOINCREMENT,
+    id INTEGER NOT NULL AUTOINCREMENT,
+    uuid VARCHAR(36) NOT NULL PRIMARY KEY,
     username VARCHAR(50) NOT NULL UNIQUE,
     email VARCHAR(100) UNIQUE,
     password_hash VARCHAR(255) NOT NULL,
@@ -29,20 +29,20 @@
     last_login DATETIME
 );
 
--- User sessions for authentication
+-- User sessions for authentication (reference users.uuid)
 CREATE TABLE sessions (
     session_token VARCHAR(255) NOT NULL PRIMARY KEY,
-    user_id INTEGER NOT NULL,
+    user_uuid VARCHAR(36) NOT NULL,
     expires_at DATETIME NOT NULL,
     created_at DATETIME DEFAULT CURRENT_TIMESTAMP,
     
-    FOREIGN KEY (user_id) REFERENCES users(id) ON DELETE CASCADE
-);
-
--- Recovery keys for password reset with security questions
+    FOREIGN KEY (user_uuid) REFERENCES users(uuid) ON DELETE CASCADE
+);
+
+-- Recovery keys for password reset with security questions (reference users.uuid)
 CREATE TABLE recovery_keys (
     id INTEGER NOT NULL PRIMARY KEY AUTOINCREMENT,
-    user_id INTEGER NOT NULL,
+    user_uuid VARCHAR(36) NOT NULL,
     key_hash VARCHAR(255) NOT NULL,
     questions_json TEXT NOT NULL,  -- Security questions as JSON
     answers_hash VARCHAR(255) NOT NULL,  -- Hashed answers
@@ -50,7 +50,7 @@
     created_at DATETIME DEFAULT CURRENT_TIMESTAMP,
     last_used DATETIME,
     
-    FOREIGN KEY (user_id) REFERENCES users(id) ON DELETE CASCADE
+    FOREIGN KEY (user_uuid) REFERENCES users(uuid) ON DELETE CASCADE
 );
 
 -- ================================
@@ -65,18 +65,16 @@
     content TEXT NOT NULL,
     size_bytes BIGINT DEFAULT 0 NOT NULL,  -- Size of content in bytes for storage tracking
     file_count INTEGER DEFAULT 0 NOT NULL,
-    user_id INTEGER NOT NULL,
+    user_uuid VARCHAR(36) NOT NULL,
     
     -- Audit trail
-    created_by INTEGER NOT NULL,
+    created_by VARCHAR(36) NOT NULL,
     
     is_favorite BOOLEAN DEFAULT FALSE,
     is_archived BOOLEAN DEFAULT FALSE,
     is_exclusive_mode BOOLEAN DEFAULT FALSE,
     created_at DATETIME DEFAULT CURRENT_TIMESTAMP,
     updated_at DATETIME DEFAULT CURRENT_TIMESTAMP,
-    
-    -- FTS5 Search Support
     
     -- Classification
     note_type VARCHAR(50) DEFAULT 'general',
@@ -89,8 +87,8 @@
     -- Soft Delete
     is_deleted BOOLEAN DEFAULT FALSE,
     
-    
-    FOREIGN KEY (user_id) REFERENCES users(id) ON DELETE CASCADE,
+    FOREIGN KEY (user_uuid) REFERENCES users(uuid) ON DELETE CASCADE,
+    FOREIGN KEY (created_by) REFERENCES users(uuid),
     FOREIGN KEY (last_version_uuid) REFERENCES notes(uuid)
 );
 
@@ -99,7 +97,7 @@
     id INTEGER NOT NULL AUTOINCREMENT,
     uuid VARCHAR(36) NOT NULL PRIMARY KEY,
     note_uuid VARCHAR(36) NOT NULL,
-    user_id INTEGER NOT NULL,
+    user_uuid VARCHAR(36) NOT NULL,
     filename VARCHAR(255) NOT NULL,
     original_name VARCHAR(255) NOT NULL,
     file_path VARCHAR(500) NOT NULL,
@@ -109,7 +107,7 @@
     created_at DATETIME DEFAULT CURRENT_TIMESTAMP,
     
     FOREIGN KEY (note_uuid) REFERENCES notes(uuid) ON DELETE CASCADE,
-    FOREIGN KEY (user_id) REFERENCES users(id) ON DELETE CASCADE
+    FOREIGN KEY (user_uuid) REFERENCES users(uuid) ON DELETE CASCADE
 );
 
 -- ================================
@@ -127,10 +125,10 @@
     file_size BIGINT NOT NULL,
     mime_type VARCHAR(100) NOT NULL,
     description TEXT,
-    user_id INTEGER NOT NULL,
+    user_uuid VARCHAR(36) NOT NULL,
     
     -- Audit trail
-    created_by INTEGER NOT NULL,
+    created_by VARCHAR(36) NOT NULL,
     
     is_favorite BOOLEAN DEFAULT FALSE,
     is_archived BOOLEAN DEFAULT FALSE,
@@ -140,15 +138,11 @@
     created_at DATETIME DEFAULT CURRENT_TIMESTAMP,
     updated_at DATETIME DEFAULT CURRENT_TIMESTAMP,
     
-    -- FTS5 Search Support
-    tags_text TEXT DEFAULT '',
-    
     -- Soft Delete
     is_deleted BOOLEAN DEFAULT FALSE,
     
-    
-    FOREIGN KEY (user_id) REFERENCES users(id) ON DELETE CASCADE,
-    FOREIGN KEY (deleted_by) REFERENCES users(id)
+    FOREIGN KEY (user_uuid) REFERENCES users(uuid) ON DELETE CASCADE,
+    FOREIGN KEY (created_by) REFERENCES users(uuid)
 );
 
 -- ================================
@@ -163,12 +157,9 @@
     description TEXT,
     color VARCHAR(7) DEFAULT '#3498db',
     is_archived BOOLEAN DEFAULT FALSE,
-    user_id INTEGER NOT NULL,
-    created_at DATETIME DEFAULT CURRENT_TIMESTAMP,
-    updated_at DATETIME DEFAULT CURRENT_TIMESTAMP,
-    
-    -- FTS5 Search Support
-    tags_text TEXT DEFAULT '',
+    user_uuid VARCHAR(36) NOT NULL,
+    created_at DATETIME DEFAULT CURRENT_TIMESTAMP,
+    updated_at DATETIME DEFAULT CURRENT_TIMESTAMP,
     
     -- Project Lifecycle
     status VARCHAR(20) DEFAULT 'active',
@@ -184,9 +175,7 @@
     -- Soft Delete
     is_deleted BOOLEAN DEFAULT FALSE,
     
-    
-    FOREIGN KEY (user_id) REFERENCES users(id) ON DELETE CASCADE,
-    FOREIGN KEY (deleted_by) REFERENCES users(id)
+    FOREIGN KEY (user_uuid) REFERENCES users(uuid) ON DELETE CASCADE
 );
 
 -- Task management todos
@@ -225,13 +214,10 @@
     updated_at DATETIME DEFAULT CURRENT_TIMESTAMP,
     
     -- Foreign keys
-    user_id INTEGER NOT NULL,
+    user_uuid VARCHAR(36) NOT NULL,
     
     -- Audit trail
-    created_by INTEGER NOT NULL,
-    
-    -- FTS5 Search Support
-    tags_text TEXT DEFAULT '',
+    created_by VARCHAR(36) NOT NULL,
     
     -- Soft Delete
     is_deleted BOOLEAN DEFAULT FALSE,
@@ -239,10 +225,9 @@
     -- Progress Tracking
     completion_percentage INTEGER DEFAULT 0,
     
-    
-    FOREIGN KEY (user_id) REFERENCES users(id) ON DELETE CASCADE,
+    FOREIGN KEY (user_uuid) REFERENCES users(uuid) ON DELETE CASCADE,
     FOREIGN KEY (parent_id) REFERENCES todos(id) ON DELETE CASCADE,
-    FOREIGN KEY (created_by) REFERENCES users(id)
+    FOREIGN KEY (created_by) REFERENCES users(uuid)
 );
 
 -- ================================
@@ -254,45 +239,6 @@
     id INTEGER NOT NULL AUTOINCREMENT,
     uuid VARCHAR(36) NOT NULL PRIMARY KEY,
     title VARCHAR(255) NOT NULL,
-<<<<<<< HEAD
-    day_of_week SMALLINT NOT NULL,        -- 0=Sunday .. 6=Saturday
-    media_count INTEGER DEFAULT 0 NOT NULL,
-    content_file_path VARCHAR(500) NOT NULL,  -- Path to encrypted .dat file
-    file_hash VARCHAR(128) NOT NULL,      -- SHA-256 of encrypted file for integrity
-    mood SMALLINT,                        -- 1=very bad .. 5=very good
-    weather_code SMALLINT,                -- 0 clear .. 6 scorching sun
-    location VARCHAR(100),                -- Location for filtering
-    content_length INTEGER DEFAULT 0 NOT NULL, -- Plaintext character count
-    is_favorite BOOLEAN DEFAULT FALSE,
-    is_archived BOOLEAN DEFAULT FALSE,
-    is_template BOOLEAN DEFAULT FALSE,
-    from_template_id VARCHAR(36),         -- Template UUID reference
-    user_id INTEGER NOT NULL,
-    date DATETIME NOT NULL,
-    encryption_iv VARCHAR(255),           -- AES-GCM IV (base64)
-    encryption_tag VARCHAR(255),          -- AES-GCM auth tag (base64)
-    file_hash_algorithm VARCHAR(32) DEFAULT 'sha256',
-    content_file_version INTEGER DEFAULT 1,
-    daily_metadata_id INTEGER,            -- FK into diary_daily_metadata
-    created_at DATETIME NOT NULL DEFAULT CURRENT_TIMESTAMP,
-    updated_at DATETIME NOT NULL DEFAULT CURRENT_TIMESTAMP,
-
-    FOREIGN KEY (user_id) REFERENCES users(id) ON DELETE CASCADE,
-    FOREIGN KEY (daily_metadata_id) REFERENCES diary_daily_metadata(id) ON DELETE SET NULL
-);
-
--- Per-day wellness snapshot captured via dashboard
-CREATE TABLE diary_daily_metadata (
-    id INTEGER NOT NULL PRIMARY KEY AUTOINCREMENT,
-    user_id INTEGER NOT NULL,
-    date DATETIME NOT NULL,
-    nepali_date VARCHAR(20),              -- BS date (YYYY-MM-DD)
-    metrics_json TEXT NOT NULL DEFAULT '{}', -- Wellness metrics JSON
-    created_at DATETIME NOT NULL DEFAULT CURRENT_TIMESTAMP,
-    updated_at DATETIME NOT NULL DEFAULT CURRENT_TIMESTAMP,
-
-    UNIQUE (user_id, date),
-=======
     date DATETIME NOT NULL,
     mood SMALLINT,
     weather_code SMALLINT,
@@ -307,38 +253,41 @@
     is_favorite BOOLEAN DEFAULT FALSE,
     is_archived BOOLEAN DEFAULT FALSE,
     is_template BOOLEAN DEFAULT FALSE,
-    from_template_id VARCHAR(36) DEFAULT '0',
-    user_id INTEGER NOT NULL,
+    from_template_id VARCHAR(36),
+    user_uuid VARCHAR(36) NOT NULL,
     created_at DATETIME DEFAULT CURRENT_TIMESTAMP,
     updated_at DATETIME DEFAULT CURRENT_TIMESTAMP,
     
     -- Additional metadata
     daily_metadata_id INTEGER,
     
-    -- FTS5 Search Support
-    tags_text TEXT DEFAULT '',
-    
     -- Soft Delete
     is_deleted BOOLEAN DEFAULT FALSE,
     
-
-    FOREIGN KEY (user_id) REFERENCES users(id) ON DELETE CASCADE,
-    FOREIGN KEY (deleted_by) REFERENCES users(id)
-);
-
--- Daily metadata for diary entries
+    FOREIGN KEY (user_uuid) REFERENCES users(uuid) ON DELETE CASCADE
+);
+
+-- Per-day wellness snapshot captured via dashboard
 CREATE TABLE diary_daily_metadata (
     id INTEGER NOT NULL PRIMARY KEY AUTOINCREMENT,
-    user_id INTEGER NOT NULL,
+    user_uuid VARCHAR(36) NOT NULL,
     date DATETIME NOT NULL,
-    weather_summary TEXT,
-    mood_summary TEXT,
-    activity_summary TEXT,
-    created_at DATETIME DEFAULT CURRENT_TIMESTAMP,
-    updated_at DATETIME DEFAULT CURRENT_TIMESTAMP,
-    
->>>>>>> dbe1c3b1
-    FOREIGN KEY (user_id) REFERENCES users(id) ON DELETE CASCADE
+    nepali_date VARCHAR(20),
+    
+    -- Financial
+    daily_income INTEGER DEFAULT 0,
+    daily_expense INTEGER DEFAULT 0,
+    
+    -- Context
+    is_office_day BOOLEAN DEFAULT FALSE,
+    
+    -- Generic metrics JSON
+    metrics_json TEXT NOT NULL DEFAULT '{}',
+    created_at DATETIME DEFAULT CURRENT_TIMESTAMP,
+    updated_at DATETIME DEFAULT CURRENT_TIMESTAMP,
+    
+    UNIQUE (user_uuid, date),
+    FOREIGN KEY (user_uuid) REFERENCES users(uuid) ON DELETE CASCADE
 );
 
 -- Media attachments for diary entries
@@ -355,7 +304,7 @@
     caption TEXT,
     is_encrypted BOOLEAN DEFAULT FALSE,
     is_archived BOOLEAN DEFAULT FALSE,
-    user_id INTEGER NOT NULL,
+    user_uuid VARCHAR(36) NOT NULL,
     created_at DATETIME DEFAULT CURRENT_TIMESTAMP,
     updated_at DATETIME DEFAULT CURRENT_TIMESTAMP,
     
@@ -363,30 +312,29 @@
     is_deleted BOOLEAN DEFAULT FALSE,
     
     FOREIGN KEY (diary_entry_uuid) REFERENCES diary_entries(uuid) ON DELETE CASCADE,
-    FOREIGN KEY (user_id) REFERENCES users(id) ON DELETE CASCADE,
-    FOREIGN KEY (deleted_by) REFERENCES users(id)
+    FOREIGN KEY (user_uuid) REFERENCES users(uuid) ON DELETE CASCADE
 );
 
 -- ================================
 -- ARCHIVE MODULE
 -- ================================
 
--- Archive folders for organizing archived content
+-- Archive folders
 CREATE TABLE archive_folders (
     id INTEGER NOT NULL AUTOINCREMENT,
     uuid VARCHAR(36) NOT NULL PRIMARY KEY,
     name VARCHAR(255) NOT NULL,
     description TEXT,
     parent_uuid VARCHAR(36),
-    user_id INTEGER NOT NULL,
+    user_uuid VARCHAR(36) NOT NULL,
     created_at DATETIME DEFAULT CURRENT_TIMESTAMP,
     updated_at DATETIME DEFAULT CURRENT_TIMESTAMP,
     
     FOREIGN KEY (parent_uuid) REFERENCES archive_folders(uuid) ON DELETE CASCADE,
-    FOREIGN KEY (user_id) REFERENCES users(id) ON DELETE CASCADE
-);
-
--- Archive items (archived documents, notes, etc.)
+    FOREIGN KEY (user_uuid) REFERENCES users(uuid) ON DELETE CASCADE
+);
+
+-- Archive items
 CREATE TABLE archive_items (
     id INTEGER NOT NULL AUTOINCREMENT,
     uuid VARCHAR(36) NOT NULL PRIMARY KEY,
@@ -398,13 +346,13 @@
     file_size BIGINT NOT NULL,
     mime_type VARCHAR(100) NOT NULL,
     folder_uuid VARCHAR(36),
-    user_id INTEGER NOT NULL,
+    user_uuid VARCHAR(36) NOT NULL,
     archived_at DATETIME DEFAULT CURRENT_TIMESTAMP,
     created_at DATETIME DEFAULT CURRENT_TIMESTAMP,
     updated_at DATETIME DEFAULT CURRENT_TIMESTAMP,
     
     FOREIGN KEY (folder_uuid) REFERENCES archive_folders(uuid) ON DELETE SET NULL,
-    FOREIGN KEY (user_id) REFERENCES users(id) ON DELETE CASCADE
+    FOREIGN KEY (user_uuid) REFERENCES users(uuid) ON DELETE CASCADE
 );
 
 -- ================================
@@ -418,20 +366,15 @@
     title VARCHAR(255) NOT NULL,
     url VARCHAR(2000) NOT NULL,
     description TEXT,
-    user_id INTEGER NOT NULL,
+    user_uuid VARCHAR(36) NOT NULL,
     is_favorite BOOLEAN DEFAULT FALSE,
     is_archived BOOLEAN DEFAULT FALSE,
     created_at DATETIME DEFAULT CURRENT_TIMESTAMP,
-    
-    -- FTS5 Search Support
-    tags_text TEXT DEFAULT '',
     
     -- Soft Delete
     is_deleted BOOLEAN DEFAULT FALSE,
     
-    
-    FOREIGN KEY (user_id) REFERENCES users(id) ON DELETE CASCADE,
-    FOREIGN KEY (deleted_by) REFERENCES users(id)
+    FOREIGN KEY (user_uuid) REFERENCES users(uuid) ON DELETE CASCADE
 );
 
 -- ================================
@@ -449,19 +392,19 @@
     module_type VARCHAR(50) NOT NULL,
     is_system BOOLEAN DEFAULT FALSE,
     is_archived BOOLEAN DEFAULT FALSE,
-    user_id INTEGER NOT NULL,
-    created_at DATETIME DEFAULT CURRENT_TIMESTAMP,
-    updated_at DATETIME DEFAULT CURRENT_TIMESTAMP,
-    
-    FOREIGN KEY (user_id) REFERENCES users(id) ON DELETE CASCADE,
-    UNIQUE(name, user_id, module_type)
+    user_uuid VARCHAR(36) NOT NULL,
+    created_at DATETIME DEFAULT CURRENT_TIMESTAMP,
+    updated_at DATETIME DEFAULT CURRENT_TIMESTAMP,
+    
+    FOREIGN KEY (user_uuid) REFERENCES users(uuid) ON DELETE CASCADE,
+    UNIQUE(name, user_uuid, module_type)
 );
 
 -- ================================
 -- TAG ASSOCIATIONS
 -- ================================
 
--- Notes to Tags relationship
+-- Notes to Tags
 CREATE TABLE note_tags (
     note_uuid VARCHAR(36) NOT NULL,
     tag_uuid VARCHAR(36) NOT NULL,
@@ -471,7 +414,7 @@
     FOREIGN KEY (tag_uuid) REFERENCES tags(uuid) ON DELETE CASCADE
 );
 
--- Documents to Tags relationship
+-- Documents to Tags
 CREATE TABLE document_tags (
     document_uuid VARCHAR(36) NOT NULL,
     tag_uuid VARCHAR(36) NOT NULL,
@@ -481,7 +424,7 @@
     FOREIGN KEY (tag_uuid) REFERENCES tags(uuid) ON DELETE CASCADE
 );
 
--- Todos to Tags relationship
+-- Todos to Tags
 CREATE TABLE todo_tags (
     todo_uuid VARCHAR(36) NOT NULL,
     tag_uuid VARCHAR(36) NOT NULL,
@@ -491,7 +434,7 @@
     FOREIGN KEY (tag_uuid) REFERENCES tags(uuid) ON DELETE CASCADE
 );
 
--- Projects to Tags relationship
+-- Projects to Tags
 CREATE TABLE project_tags (
     project_uuid VARCHAR(36) NOT NULL,
     tag_uuid VARCHAR(36) NOT NULL,
@@ -501,7 +444,7 @@
     FOREIGN KEY (tag_uuid) REFERENCES tags(uuid) ON DELETE CASCADE
 );
 
--- Archive Items to Tags relationship
+-- Archive Items to Tags
 CREATE TABLE archive_item_tags (
     item_uuid VARCHAR(36) NOT NULL,
     tag_uuid VARCHAR(36) NOT NULL,
@@ -511,7 +454,7 @@
     FOREIGN KEY (tag_uuid) REFERENCES tags(uuid) ON DELETE CASCADE
 );
 
--- Archive Folders to Tags relationship
+-- Archive Folders to Tags
 CREATE TABLE archive_folder_tags (
     folder_uuid VARCHAR(36) NOT NULL,
     tag_uuid VARCHAR(36) NOT NULL,
@@ -521,7 +464,7 @@
     FOREIGN KEY (tag_uuid) REFERENCES tags(uuid) ON DELETE CASCADE
 );
 
--- Diary Entries to Tags relationship
+-- Diary Entries to Tags
 CREATE TABLE diary_entry_tags (
     entry_uuid VARCHAR(36) NOT NULL,
     tag_uuid VARCHAR(36) NOT NULL,
@@ -531,7 +474,7 @@
     FOREIGN KEY (tag_uuid) REFERENCES tags(uuid) ON DELETE CASCADE
 );
 
--- Links to Tags relationship
+-- Links to Tags
 CREATE TABLE link_tags (
     link_uuid VARCHAR(36) NOT NULL,
     tag_uuid VARCHAR(36) NOT NULL,
@@ -545,7 +488,7 @@
 -- PROJECT ASSOCIATIONS (Many-to-Many)
 -- ================================
 
--- Notes to Projects relationship
+-- Notes to Projects
 CREATE TABLE note_projects (
     id INTEGER PRIMARY KEY AUTOINCREMENT,
     note_uuid VARCHAR(36) NOT NULL,
@@ -558,7 +501,7 @@
     UNIQUE(note_uuid, project_uuid)
 );
 
--- Documents to Projects relationship
+-- Documents to Projects
 CREATE TABLE document_projects (
     id INTEGER PRIMARY KEY AUTOINCREMENT,
     document_uuid VARCHAR(36) NOT NULL,
@@ -571,7 +514,7 @@
     UNIQUE(document_uuid, project_uuid)
 );
 
--- Todos to Projects relationship
+-- Todos to Projects
 CREATE TABLE todo_projects (
     id INTEGER PRIMARY KEY AUTOINCREMENT,
     todo_uuid VARCHAR(36) NOT NULL,
@@ -588,8 +531,7 @@
 -- TODO DEPENDENCIES
 -- ================================
 
--- Todo Dependencies (replaces blocked_by JSON field)
--- Represents: blocked_todo depends on blocking_todo (blocking_todo blocks blocked_todo)
+-- Todo Dependencies
 CREATE TABLE todo_dependencies (
     blocked_todo_uuid VARCHAR(36) NOT NULL,
     blocking_todo_uuid VARCHAR(36) NOT NULL,
@@ -605,39 +547,39 @@
 -- INDEXES FOR PERFORMANCE
 -- ================================
 
--- User indexes
+-- Users
 CREATE INDEX idx_users_username ON users(username);
 CREATE INDEX idx_users_email ON users(email);
-CREATE INDEX idx_sessions_user_id ON sessions(user_id);
+CREATE INDEX idx_sessions_user_uuid ON sessions(user_uuid);
 CREATE INDEX idx_sessions_expires_at ON sessions(expires_at);
-CREATE INDEX idx_recovery_keys_user_id ON recovery_keys(user_id);
+CREATE INDEX idx_recovery_keys_user_uuid ON recovery_keys(user_uuid);
 CREATE INDEX idx_recovery_keys_expires_at ON recovery_keys(expires_at);
 
--- Notes indexes
-CREATE INDEX idx_notes_user_id ON notes(user_id);
+-- Notes
+CREATE INDEX idx_notes_user_uuid ON notes(user_uuid);
 CREATE INDEX idx_notes_title ON notes(title);
 CREATE INDEX idx_notes_is_favorite ON notes(is_favorite);
 CREATE INDEX idx_notes_is_archived ON notes(is_archived);
 CREATE INDEX idx_notes_note_type ON notes(note_type);
 CREATE INDEX idx_note_files_note_uuid ON note_files(note_uuid);
-CREATE INDEX idx_note_files_user_id ON note_files(user_id);
-
--- Documents indexes
-CREATE INDEX idx_documents_user_id ON documents(user_id);
+CREATE INDEX idx_note_files_user_uuid ON note_files(user_uuid);
+
+-- Documents
+CREATE INDEX idx_documents_user_uuid ON documents(user_uuid);
 CREATE INDEX idx_documents_title ON documents(title);
 CREATE INDEX idx_documents_is_favorite ON documents(is_favorite);
 CREATE INDEX idx_documents_is_archived ON documents(is_archived);
 CREATE INDEX idx_documents_upload_status ON documents(upload_status);
 
--- Projects indexes
-CREATE INDEX idx_projects_user_id ON projects(user_id);
+-- Projects
+CREATE INDEX idx_projects_user_uuid ON projects(user_uuid);
 CREATE INDEX idx_projects_name ON projects(name);
 CREATE INDEX idx_projects_is_archived ON projects(is_archived);
 CREATE INDEX idx_projects_status ON projects(status);
 CREATE INDEX idx_projects_is_favorite ON projects(is_favorite);
 
--- Todos indexes
-CREATE INDEX idx_todos_user_id ON todos(user_id);
+-- Todos
+CREATE INDEX idx_todos_user_uuid ON todos(user_uuid);
 CREATE INDEX idx_todos_title ON todos(title);
 CREATE INDEX idx_todos_status ON todos(status);
 CREATE INDEX idx_todos_parent_id ON todos(parent_id);
@@ -646,34 +588,34 @@
 CREATE INDEX idx_todos_priority ON todos(priority);
 CREATE INDEX idx_todos_due_date ON todos(due_date);
 
--- Diary indexes
-CREATE INDEX idx_diary_entries_user_id ON diary_entries(user_id);
+-- Diary
+CREATE INDEX idx_diary_entries_user_uuid ON diary_entries(user_uuid);
 CREATE INDEX idx_diary_entries_date ON diary_entries(date);
 CREATE INDEX idx_diary_entries_mood ON diary_entries(mood);
 CREATE INDEX idx_diary_entries_weather_code ON diary_entries(weather_code);
 CREATE INDEX idx_diary_entries_is_favorite ON diary_entries(is_favorite);
 CREATE INDEX idx_diary_entries_is_archived ON diary_entries(is_archived);
-CREATE INDEX idx_diary_daily_metadata_user_id ON diary_daily_metadata(user_id);
+CREATE INDEX idx_diary_daily_metadata_user_uuid ON diary_daily_metadata(user_uuid);
 CREATE INDEX idx_diary_daily_metadata_date ON diary_daily_metadata(date);
 CREATE INDEX idx_diary_media_diary_entry_uuid ON diary_media(diary_entry_uuid);
-CREATE INDEX idx_diary_media_user_id ON diary_media(user_id);
+CREATE INDEX idx_diary_media_user_uuid ON diary_media(user_uuid);
 CREATE INDEX idx_diary_media_media_type ON diary_media(media_type);
 
--- Archive indexes
-CREATE INDEX idx_archive_folders_user_id ON archive_folders(user_id);
+-- Archive
+CREATE INDEX idx_archive_folders_user_uuid ON archive_folders(user_uuid);
 CREATE INDEX idx_archive_folders_parent_uuid ON archive_folders(parent_uuid);
-CREATE INDEX idx_archive_items_user_id ON archive_items(user_id);
+CREATE INDEX idx_archive_items_user_uuid ON archive_items(user_uuid);
 CREATE INDEX idx_archive_items_folder_uuid ON archive_items(folder_uuid);
 CREATE INDEX idx_archive_items_original_type ON archive_items(original_type);
 
--- Links indexes
-CREATE INDEX idx_links_user_id ON links(user_id);
+-- Links
+CREATE INDEX idx_links_user_uuid ON links(user_uuid);
 CREATE INDEX idx_links_title ON links(title);
 CREATE INDEX idx_links_is_favorite ON links(is_favorite);
 CREATE INDEX idx_links_is_archived ON links(is_archived);
 
--- Tags indexes
-CREATE INDEX idx_tags_user_id ON tags(user_id);
+-- Tags
+CREATE INDEX idx_tags_user_uuid ON tags(user_uuid);
 CREATE INDEX idx_tags_name ON tags(name);
 CREATE INDEX idx_tags_module_type ON tags(module_type);
 CREATE INDEX idx_tags_usage_count ON tags(usage_count);
@@ -684,7 +626,7 @@
 -- UNIFIED FULL-TEXT SEARCH (FTS5)
 -- ================================
 
--- Single unified FTS table for all searchable content
+-- Single unified FTS table for all searchable content (managed by SearchService)
 CREATE VIRTUAL TABLE IF NOT EXISTS fts_content USING fts5(
     item_uuid UNINDEXED,   -- UUID of the original item
     item_type UNINDEXED,   -- 'note', 'todo', 'document', 'project', 'diary', 'link', 'archive'
@@ -697,10 +639,6 @@
     tokenize='porter unicode61'
 );
 
-
-
-
-
 -- ================================
 -- SCHEMA COMPLETE
 -- ================================