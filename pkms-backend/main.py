"""
PKMS Backend - Main FastAPI Application
Personal Knowledge Management System
"""

from fastapi import FastAPI, HTTPException, Request, Response, status, Cookie
from fastapi.middleware.cors import CORSMiddleware
from fastapi.middleware.trustedhost import TrustedHostMiddleware
from fastapi.exceptions import RequestValidationError
from fastapi.responses import JSONResponse
from contextlib import asynccontextmanager
import uvicorn
import asyncio
from datetime import datetime, timedelta
from pathlib import Path
from slowapi import Limiter
from slowapi.util import get_remote_address
from slowapi.errors import RateLimitExceeded
from slowapi.middleware import SlowAPIMiddleware
import logging
import logging.config
import sys

# Import routers
from app.routers import (
    auth,
    notes,
    documents,
    todos,
    diary,
    archive,
    dashboard,
    search,
    backup,
    tags,
    uploads,
    testing_router,
    advanced_fuzzy,
)
from app.routers.search import router as search_endpoints_router
from app.services.chunk_service import chunk_manager
from app.services.search_cache_service import search_cache_service

# Import database initialization
from app.database import init_db, close_db, get_db_session
from app.config import settings, get_data_dir, NEPAL_TZ

# Initialize rate limiter
limiter = Limiter(key_func=get_remote_address)

# Session cleanup task
cleanup_task = None

# --- Custom Nepal Time Formatter ---
class NepalTimeFormatter(logging.Formatter):
    def formatTime(self, record, datefmt=None):
        dt = datetime.fromtimestamp(record.created, NEPAL_TZ)
        if datefmt:
            return dt.strftime(datefmt)
        return dt.isoformat()

# Initialize logging with Nepal time
handler = logging.StreamHandler(sys.stdout)
handler.setFormatter(NepalTimeFormatter('%(asctime)s - %(name)s - %(levelname)s - %(message)s'))
logging.getLogger().handlers = [handler]
logging.getLogger().setLevel(logging.INFO)

logger = logging.getLogger(__name__)

async def cleanup_expired_sessions():
    """Periodic task to clean up expired sessions"""
    while True:
        try:
            async with get_db_session() as db:
                from app.models.user import Session
                from sqlalchemy import delete
                
                # Delete expired sessions
                now = datetime.now(NEPAL_TZ)
                result = await db.execute(
                    delete(Session).where(Session.expires_at < now)
                )
                deleted_count = result.rowcount
                
                if deleted_count > 0:
                    logger.info(f"Cleaned up {deleted_count} expired sessions")
                    
        except Exception as e:
            logger.error(f"❌ Session cleanup error: {e}")
        
        # Sleep for configured interval
        await asyncio.sleep(settings.session_cleanup_interval_hours * 3600)



@asynccontextmanager
async def lifespan(app: FastAPI):
    """Application lifespan manager"""
    
    # Startup
    logger.info("Starting PKMS Backend...")
    
    try:
        # Initialize database tables (creates tables if they don't exist)
        logger.info("Initializing database...")
        await init_db()
        logger.info("Database initialized successfully")
        
        # Initialize FTS5 tables and triggers
<<<<<<< HEAD
        logger.info("Initializing FTS5 search tables...")
        try:
            from app.services.fts_service_enhanced import enhanced_fts_service
            async with get_db_session() as db:
                await enhanced_fts_service.initialize_enhanced_fts_tables(db)
            logger.info("FTS5 search tables initialized successfully")
        except Exception as fts_error:
            logger.exception("FTS5 initialization failed")
            logger.info("Search will fall back to basic queries")
=======
        logger.info("FTS5 search tables are now managed by the unified SearchService")
>>>>>>> dbe1c3b1
        
        # Start background tasks
        logger.info("Starting background tasks...")
        global cleanup_task
        cleanup_task = asyncio.create_task(cleanup_expired_sessions())

        # Start chunk upload cleanup loop
        await chunk_manager.start()

        # Initialize search cache service
        logger.info("Initializing search cache service...")
        await search_cache_service.initialize()
        logger.info("Search cache service initialized")

        logger.info("Background tasks started")

        yield
        
    except Exception as e:
        logger.exception("Critical error during startup")
        raise
    finally:
        # Shutdown
        logger.info("Shutting down PKMS Backend...")
        if cleanup_task:
            cleanup_task.cancel()
            try:
                await cleanup_task
            except asyncio.CancelledError:
                pass
        await chunk_manager.stop()
        await search_cache_service.close()
        await close_db()

# Create FastAPI app
app = FastAPI(
    title=settings.app_name,
    description="Personal Knowledge Management System - Local-First Backend",
    version=settings.app_version,
    lifespan=lifespan
)

# Attach limiter to app state for SlowAPI middleware
app.state.limiter = limiter

# ------------------------------------------------------------
# ⛑️  Global middlewares - CORS MUST BE FIRST
# ------------------------------------------------------------
# CORS middleware for frontend communication - MUST BE FIRST
app.add_middleware(
    CORSMiddleware,
    allow_origins=["http://localhost:3000", "http://127.0.0.1:3000", "http://localhost:5173", "http://127.0.0.1:5173"],  # Specific origins for security
    allow_credentials=True,  # Enable credentials for proper authentication
    allow_methods=["GET", "POST", "PUT", "DELETE", "OPTIONS", "PATCH"],  # Specific methods
    allow_headers=["*"],  # Allow all headers
    expose_headers=["*"]  # Expose all headers
)

# 2. Query-string sanitisation (defence-in-depth)
from app.middleware.sanitization import SanitizationMiddleware
app.add_middleware(SanitizationMiddleware)

# Add routers
app.include_router(auth.router, prefix="/api/v1/auth")
app.include_router(notes.router, prefix="/api/v1/notes")
app.include_router(documents.router, prefix="/api/v1/documents")
app.include_router(todos.router, prefix="/api/v1/todos")
app.include_router(diary.router, prefix="/api/v1/diary")
app.include_router(archive.router, prefix="/api/v1/archive")
# app.include_router(archive_improvements.router, prefix="/api/v1")  # Temporarily disabled due to import issues
app.include_router(dashboard.router, prefix="/api/v1/dashboard")
# app.include_router(search.router, prefix="/api/v1/search")  # Disabled to avoid route collision
app.include_router(search_endpoints_router, prefix="/api/v1")  # Unified search endpoints
app.include_router(backup.router, prefix="/api/v1/backup")
app.include_router(tags.router, prefix="/api/v1/tags")
app.include_router(uploads.router, prefix="/api/v1")
app.include_router(testing_router, prefix="/api/v1/testing")
app.include_router(advanced_fuzzy.router, prefix="/api/v1")  # Re-enabled for hybrid search

# Add SlowAPI middleware for rate limiting

# Add SlowAPI middleware for rate limiting
app.add_middleware(SlowAPIMiddleware)

# Rate limit exceeded error handler
@app.exception_handler(RateLimitExceeded)
async def rate_limit_handler(request: Request, exc: RateLimitExceeded):
    """Return a consistent JSON schema when a client hits a rate-limit.

    Response shape:
        {
            "detail": "Rate limit exceeded. Try again later.",
            "retry_after": <seconds>
        }
    The retry_after field is derived from the SlowAPI header if available so
    frontend clients can display an accurate countdown.
    """

    # SlowAPI sets a "Retry-After" header on the Starlette response object
    # attached to the RateLimitExceeded exception.  If it exists we expose it
    # so the caller can know exactly when to retry.
    retry_after_header = exc.headers.get("Retry-After") if hasattr(exc, "headers") else None
    try:
        retry_after = int(retry_after_header) if retry_after_header else None
    except ValueError:
        retry_after = None

    logger.warning(
        "Rate limit exceeded for %s - retry after %s s",
        request.client.host,
        retry_after or "unknown"
    )

    return JSONResponse(
        status_code=status.HTTP_429_TOO_MANY_REQUESTS,
        content={
            "detail": "Rate limit exceeded. Please slow down your requests.",
            "retry_after": retry_after,
        },
        headers={"Retry-After": str(retry_after) if retry_after else "1"},
    )

# --- New: Friendly validation error handler ---

# Provide concise validation error messages instead of the default Pydantic array.
# This makes frontend debugging easier and avoids overwhelming users with raw stack traces.

@app.exception_handler(RequestValidationError)
async def validation_exception_handler(request: Request, exc: RequestValidationError):
    """Return flattened error strings and log them for inspection."""
    # Build a compact human-readable message: <field>: <error>;  ...
    messages = []
    for err in exc.errors():
        loc = ".".join(str(part) for part in err.get("loc", []) if part != "body")
        messages.append(f"{loc}: {err.get('msg')}")

    flat_msg = "; ".join(messages) if messages else "Validation error"

    # Log for backend inspection
    logger.warning("ValidationError [%s] %s", request.url.path, flat_msg)

    return JSONResponse(
        status_code=status.HTTP_400_BAD_REQUEST,
        content={"detail": flat_msg},
    )

# Security Headers Middleware
@app.middleware("http")
async def add_security_headers(request: Request, call_next):
    """Add security headers to all responses"""
    response = await call_next(request)
    
    if settings.enable_security_headers:
        # Prevent clickjacking
        response.headers["X-Frame-Options"] = "DENY"
        
        # Prevent MIME type sniffing
        response.headers["X-Content-Type-Options"] = "nosniff"
        
        # XSS Protection (legacy but still useful)
        response.headers["X-XSS-Protection"] = "1; mode=block"
        
        # Referrer Policy
        response.headers["Referrer-Policy"] = "strict-origin-when-cross-origin"
        
        # Content Security Policy (relaxed for local development)
        if settings.environment == "production":
            response.headers["Content-Security-Policy"] = (
                "default-src 'self'; "
                "script-src 'self' 'unsafe-inline'; "
                "style-src 'self' 'unsafe-inline'; "
                "img-src 'self' data: blob:; "
                "font-src 'self'"
            )
        
        # HSTS (only in production with HTTPS)
        if settings.environment == "production":
            response.headers["Strict-Transport-Security"] = "max-age=31536000; includeSubDomains"
    
    return response

# Trusted Host Middleware - Only in production for security
if settings.environment == "production":
    app.add_middleware(
        TrustedHostMiddleware, 
        allowed_hosts=["localhost", "127.0.0.1", "0.0.0.0", "localhost:8000", "127.0.0.1:8000"]
    )
# In development, skip TrustedHostMiddleware to avoid CORS conflicts

# Health check endpoints
@app.get("/")
async def root():
    return {
        "message": settings.app_name,
        "status": "operational",
        "version": settings.app_version,
        "environment": settings.environment
    }

@app.get("/health")
async def health_check():
    return {
        "status": "healthy",
        "timestamp": datetime.now(NEPAL_TZ).isoformat(),
        "environment": settings.environment
    }

# Test CORS endpoint
@app.get("/test-cors")
async def test_cors():
    return {
        "message": "CORS is working!",
        "timestamp": datetime.now(NEPAL_TZ).isoformat(),
        "cors_headers": "Should include Access-Control-Allow-Origin"
    }

# Test todos endpoint (without authentication for debugging)
@app.get("/test-todos")
async def test_todos():
    try:
        from app.database import get_db_session
        from app.models.todo import Todo
        from sqlalchemy import select
        
        async with get_db_session() as db:
            # Just test if we can query todos without errors
            result = await db.execute(select(Todo).limit(1))
            todo_count = result.scalars().all()
            
            return {
                "message": "Todos endpoint test successful",
                "timestamp": datetime.now(NEPAL_TZ).isoformat(),
                "todo_count": len(todo_count),
                "database_accessible": True
            }
    except Exception as e:
        return {
            "message": "Todos endpoint test failed",
            "timestamp": datetime.now(NEPAL_TZ).isoformat(),
            "error": str(e),
            "database_accessible": False
        }

if __name__ == "__main__":
    print(f"Starting server on {settings.host}:{settings.port}")
    print(f"Reload mode: {settings.debug}")
    print(f"Log level: {settings.log_level}")
    
    # Temporarily disable reload to debug segfault
    try:
        uvicorn.run(
            "main:app",
            host=settings.host,
            port=settings.port,
            reload=False,  # Disable reload to debug segfault
            log_level=settings.log_level
        )
    except Exception as e:
        print(f"Failed to start server: {e}")
        import traceback
        traceback.print_exc()<|MERGE_RESOLUTION|>--- conflicted
+++ resolved
@@ -107,19 +107,7 @@
         logger.info("Database initialized successfully")
         
         # Initialize FTS5 tables and triggers
-<<<<<<< HEAD
-        logger.info("Initializing FTS5 search tables...")
-        try:
-            from app.services.fts_service_enhanced import enhanced_fts_service
-            async with get_db_session() as db:
-                await enhanced_fts_service.initialize_enhanced_fts_tables(db)
-            logger.info("FTS5 search tables initialized successfully")
-        except Exception as fts_error:
-            logger.exception("FTS5 initialization failed")
-            logger.info("Search will fall back to basic queries")
-=======
         logger.info("FTS5 search tables are now managed by the unified SearchService")
->>>>>>> dbe1c3b1
         
         # Start background tasks
         logger.info("Starting background tasks...")
