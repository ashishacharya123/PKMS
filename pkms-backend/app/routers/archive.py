"""
Archive Router
Handles hierarchical file and folder organization with enhanced security
"""

from fastapi import APIRouter, Depends, HTTPException, status, Query, Form, File, UploadFile, Request, Response
from fastapi.responses import FileResponse, StreamingResponse
from sqlalchemy.ext.asyncio import AsyncSession
from sqlalchemy import select, func, and_, or_, desc, delete, text, update
from sqlalchemy.orm import selectinload
from app.schemas.archive import (
    FolderCreate,
    FolderUpdate,
    ItemUpdate,
    FolderResponse,
    ItemResponse,
    ItemSummary,
    FolderTree,
    BulkMoveRequest,
    CommitUploadRequest,
)
from typing import List, Optional, Dict, Any
from datetime import datetime
from pathlib import Path
import uuid as uuid_lib
import json
import aiofiles
# import magic  # Temporarily disabled due to Windows segfault
import logging
from slowapi import Limiter
from slowapi.util import get_remote_address
import asyncio
from io import BytesIO
from functools import lru_cache, wraps
import time

from app.services.chunk_service import chunk_manager

# Path generation utilities for hybrid UUID/name-based system
async def get_filesystem_path(folder_uuid: str, db: AsyncSession) -> str:
    """Build UUID-based path for actual file storage"""
    if not folder_uuid:
        return "/"
    
    # Get the folder
    result = await db.execute(
        select(ArchiveFolder).where(ArchiveFolder.uuid == folder_uuid)
    )
    folder = result.scalar_one_or_none()
    
    if not folder:
        return "/"
    
    # Build path by traversing up the hierarchy using UUIDs
    path_parts = [folder.uuid]
    current_parent = folder.parent_uuid
    visited = {folder.uuid}  # Track visited folders to detect cycles
    
    while current_parent:
        if current_parent in visited:
            logger.error(f"Cycle detected in folder hierarchy: {current_parent}")
            break
        visited.add(current_parent)
        
        parent_result = await db.execute(
            select(ArchiveFolder).where(ArchiveFolder.uuid == current_parent)
        )
        parent_folder = parent_result.scalar_one_or_none()
        
        if not parent_folder:
            break
            
        path_parts.insert(0, parent_folder.uuid)
        current_parent = parent_folder.parent_uuid
    
    return "/" + "/".join(path_parts) + "/"

async def get_display_path(folder_uuid: str, db: AsyncSession) -> str:
    """Build name-based path for user display"""
    if not folder_uuid:
        return "/"
    
    # Get the folder
    result = await db.execute(
        select(ArchiveFolder).where(ArchiveFolder.uuid == folder_uuid)
    )
    folder = result.scalar_one_or_none()
    
    if not folder:
        return "/"
    
    # Build path by traversing up the hierarchy using names
    path_parts = [folder.name]
    current_parent = folder.parent_uuid
    visited = {folder.uuid}  # Track visited folders to detect cycles
    
    while current_parent:
        if current_parent in visited:
            logger.error(f"Cycle detected in folder hierarchy: {current_parent}")
            break
        visited.add(current_parent)
        
        parent_result = await db.execute(
            select(ArchiveFolder).where(ArchiveFolder.uuid == current_parent)
        )
        parent_folder = parent_result.scalar_one_or_none()
        
        if not parent_folder:
            break
            
        path_parts.insert(0, parent_folder.name)
        current_parent = parent_folder.parent_uuid
    
    return "/" + "/".join(path_parts) + "/"

<<<<<<< HEAD
async def validate_folder_name(name: str, parent_uuid: Optional[str], user_id: int, db: AsyncSession, exclude_uuid: Optional[str] = None) -> None:
=======
async def validate_folder_name(name: str, parent_uuid: Optional[str], user_uuid: str, db: AsyncSession, exclude_uuid: Optional[str] = None) -> None:
>>>>>>> dbe1c3b1
    """Validate folder name is unique at the same level"""
    # Sanitize folder name
    sanitized_name = name.strip()
    if not sanitized_name:
        raise HTTPException(status_code=400, detail="Folder name cannot be empty")
    
    # Check for invalid characters
    invalid_chars = ['/', '\\', ':', '*', '?', '"', '<', '>', '|']
    if any(char in sanitized_name for char in invalid_chars):
        raise HTTPException(status_code=400, detail=f"Folder name contains invalid characters: {invalid_chars}")
    
    # Check for duplicate names at same level
    query = select(ArchiveFolder).where(
        and_(
            ArchiveFolder.name == sanitized_name,
            ArchiveFolder.parent_uuid == parent_uuid,
<<<<<<< HEAD
            ArchiveFolder.user_id == user_id
=======
            ArchiveFolder.user_uuid == user_uuid
>>>>>>> dbe1c3b1
        )
    )
    
    # Exclude current folder when updating
    if exclude_uuid:
        query = query.where(ArchiveFolder.uuid != exclude_uuid)
    
    existing = await db.execute(query)
    if existing.scalar_one_or_none():
        raise HTTPException(status_code=400, detail="Folder name already exists at this level")

# Lightweight imports for file processing with multi-step fallback
try:
    import imagesize  # Lightweight image dimensions (1MB vs 100MB Pillow)
except ImportError:
    imagesize = None

try:
    import filetype  # File type detection with dimensions (2MB)
except ImportError:
    filetype = None

try:
    import pypdf  # Lightweight PDF metadata (5MB vs 50MB PyMuPDF)
except ImportError:
    pypdf = None

try:
    from tinytag import TinyTag  # Lightweight metadata extraction (1MB vs 30MB docx)
except ImportError:
    TinyTag = None

# Legacy heavy packages (fallback if lightweight unavailable)
try:
    import fitz  # PyMuPDF for PDF processing
except ImportError:
    fitz = None

try:
    from docx import Document as DocxDocument  # python-docx for DOCX processing
except ImportError:
    DocxDocument = None

try:
    from PIL import Image  # Pillow (heavy fallback)
except ImportError:
    Image = None

from app.database import get_db
from app.config import settings, get_data_dir, get_file_storage_dir, NEPAL_TZ
from app.models.archive import ArchiveFolder, ArchiveItem
from app.models.tag_associations import archive_tags
from app.models.tag import Tag
from app.models.user import User
from app.auth.dependencies import get_current_user
from app.services.tag_service import tag_service
from app.services.search_service import search_service
# from app.services.ai_service import analyze_content, is_ai_enabled
from app.utils.security import (
    sanitize_folder_name,
    sanitize_filename,
    sanitize_search_query,
    sanitize_description,
    sanitize_tags,
    sanitize_json_metadata,
    validate_file_size,
    validate_uuid_format,
    sanitize_text_input
)
from app.services.file_detection import file_detector

router = APIRouter()

# Initialize rate limiter for file uploads
limiter = Limiter(key_func=get_remote_address)

logger = logging.getLogger(__name__)

# Simple cache decorator for folder operations
def folder_cache(maxsize: int = 128):
    """Simple LRU cache decorator for folder and file listing operations.
    
    Caches folder listings to reduce database load when repeatedly viewing
    the same folders. Cache is per-user and respects query parameters.
    """
    def decorator(func):
        # Create a simple cache key from user_uuid and critical parameters
        def cache_key(*args, **kwargs):
            # Extract user_uuid from current_user parameter
            user_uuid = None
            if 'current_user' in kwargs:
                user_uuid = getattr(kwargs['current_user'], 'uuid', None)
            
            # Extract key parameters that affect results
            key_parts = [user_uuid]
            for param in ['parent_uuid', 'root_uuid', 'archived', 'search']:
                if param in kwargs:
                    key_parts.append((param, kwargs[param]))
            
            return tuple(key_parts)
        
        @wraps(func)
        async def wrapper(*args, **kwargs):
            # Generate cache key
            key = cache_key(*args, **kwargs)
            
            # For async functions, we can't use lru_cache directly
            # So we'll use a simple manual cache instead
            if not hasattr(wrapper, '_cache'):
                wrapper._cache = {}
                wrapper._cache_times = {}
            
            cache_timeout = 30  # 30 seconds cache
            now = time.time()
            
            # Check if we have a valid cached result
            if key in wrapper._cache:
                cached_time = wrapper._cache_times.get(key, 0)
                if now - cached_time < cache_timeout:
                    return wrapper._cache[key]
            
            # Cache miss or expired - call the actual function
            result = await func(*args, **kwargs)
            
            # Store in cache
            wrapper._cache[key] = result
            wrapper._cache_times[key] = now
            
            # Simple cache cleanup - remove oldest entries if cache gets too big
            if len(wrapper._cache) > maxsize:
                oldest_key = min(wrapper._cache_times.keys(), 
                               key=lambda k: wrapper._cache_times[k])
                del wrapper._cache[oldest_key]
                del wrapper._cache_times[oldest_key]
            
            return result
        
        # Add cache control methods
        wrapper.cache_clear = lambda: (
            setattr(wrapper, '_cache', {}),
            setattr(wrapper, '_cache_times', {})
        )
        
        return wrapper
    
    return decorator

# Constants
MAX_FOLDER_NAME_LENGTH = 255
MAX_FOLDER_DESCRIPTION_LENGTH = 1000
MAX_FILE_SIZE = settings.max_file_size  # 50MB from config

# Valid MIME types for file uploads
VALID_MIME_TYPES = {
    "application/pdf": ".pdf",
    "application/vnd.openxmlformats-officedocument.wordprocessingml.document": ".docx",
    "application/msword": ".doc",
    "text/plain": ".txt",
    "text/markdown": ".md",
    "image/jpeg": ".jpg",
    "image/png": ".png",
    "image/gif": ".gif",
    "image/webp": ".webp",
    "audio/mpeg": ".mp3",
    "audio/wav": ".wav",
    "audio/ogg": ".ogg",
    "video/mp4": ".mp4",
    "video/webm": ".webm",
    "application/zip": ".zip",
    "application/x-tar": ".tar",
    "application/gzip": ".gz",
    "application/json": ".json",
    "application/xml": ".xml",
    "text/csv": ".csv",
    "application/vnd.ms-excel": ".xls",
    "application/vnd.openxmlformats-officedocument.spreadsheetml.sheet": ".xlsx"
}

# Pydantic models are now in app/schemas/archive.py

# Folder Management Endpoints

@router.post("/folders", response_model=FolderResponse)
async def create_folder(
    folder_data: FolderCreate,
    current_user: User = Depends(get_current_user),
    db: AsyncSession = Depends(get_db)
):
    """Create a new archive folder with enhanced security validation and duplicate prevention"""
    
    try:
        # Check for duplicate folder name in same location
        duplicate_check = await db.execute(
            select(ArchiveFolder).where(
                and_(
                    ArchiveFolder.parent_uuid == folder_data.parent_uuid,
                    func.lower(ArchiveFolder.name) == func.lower(folder_data.name),
                    ArchiveFolder.user_uuid == current_user.uuid
                    # Archive folders don't use is_archived flag - all are active by being in archive
                )
            )
        )
        existing_folder = duplicate_check.scalar_one_or_none()
        
        if existing_folder:
            location = "root" if not folder_data.parent_uuid else f"folder '{existing_folder.parent.name}'"
            raise HTTPException(
                status_code=409,
                detail=f"Folder '{folder_data.name}' already exists in {location}. Please choose a different name."
            )
        
        # Validate parent folder exists and belongs to user
        if folder_data.parent_uuid:
            parent_result = await db.execute(
                select(ArchiveFolder).where(
                    and_(
                        ArchiveFolder.uuid == folder_data.parent_uuid,
                        ArchiveFolder.user_uuid == current_user.uuid
                    )
                )
            )
            parent = parent_result.scalar_one_or_none()
            if not parent:
                raise HTTPException(
                    status_code=404,
                    detail="Parent folder not found"
                )
        
        # Validate folder name is unique at this level
<<<<<<< HEAD
        await validate_folder_name(folder_data.name, folder_data.parent_uuid, current_user.id, db)
=======
        await validate_folder_name(folder_data.name, folder_data.parent_uuid, current_user.uuid, db)
>>>>>>> dbe1c3b1
        
        # Create new folder (no path column needed - we generate paths dynamically)
        folder = ArchiveFolder(
            name=folder_data.name.strip(),
            description=folder_data.description,
            parent_uuid=folder_data.parent_uuid,
<<<<<<< HEAD
            user_id=current_user.id
=======
            user_uuid=current_user.uuid
>>>>>>> dbe1c3b1
        )
        
        db.add(folder)
        await db.commit()
        await db.refresh(folder)
        
        logger.info(f"✅ Created folder '{folder.name}' for user {current_user.username}")
        
        # Clear cache after folder creation
        list_folders.cache_clear()
        get_folder_tree.cache_clear()
        
        return await _get_folder_with_stats(db, folder.uuid)
        
    except HTTPException:
        # Re-raise HTTP exceptions as-is
        raise
    except Exception as e:
        logger.error(f"❌ Error creating folder: {str(e)}")
        await db.rollback()
        raise HTTPException(
            status_code=status.HTTP_500_INTERNAL_SERVER_ERROR,
            detail="Failed to create folder. Please try again."
        )

@router.get("/folders", response_model=List[FolderResponse])
@folder_cache()
async def list_folders(
    parent_uuid: Optional[str] = Query(None),
    archived: Optional[bool] = Query(False),
    search: Optional[str] = Query(None),
    current_user: User = Depends(get_current_user),
    db: AsyncSession = Depends(get_db)
):
    """List folders with FTS5 search on name/description and enhanced security/error handling."""
    from sqlalchemy import text
    try:
        # Validate parent UUID if provided (simplified for single user)
        if parent_uuid:
            parent_uuid = validate_uuid_format(parent_uuid)
            # Verify parent folder exists (no user check needed for single user)
            parent_result = await db.execute(
                select(ArchiveFolder).where(ArchiveFolder.uuid == parent_uuid)
            )
            if not parent_result.scalar_one_or_none():
                raise HTTPException(
                    status_code=404,
                    detail="Parent folder not found"
                )
        # Sanitize search query if provided
        if search:
            search = sanitize_search_query(search)
            # Use unified FTS5 search
            fts_results = await search_service.search(db, current_user.uuid, search, item_types=["archive_folder"], limit=100)
            if not fts_results:
                return []
            # Extract UUIDs from FTS results
            uuid_list = [r["uuid"] for r in fts_results if r["type"] == "archive_folder"]
            if not uuid_list:
                return []
            # Fetch full rows, preserving FTS5 order
            query = select(ArchiveFolder).where(ArchiveFolder.uuid.in_(uuid_list))
            if parent_uuid is not None:
                query = query.where(ArchiveFolder.parent_uuid == parent_uuid)
            # Archive folders don't use is_archived flag - all are active by being in archive
            query = query.order_by(ArchiveFolder.name)
            result = await db.execute(query)
            folders = result.scalars().all()
            folder_map = {f.uuid: f for f in folders}
            folder_responses = []
            for uuid in uuid_list:
                if uuid in folder_map:
                    folder_response = await _get_folder_with_stats(db, uuid)
                    folder_responses.append(folder_response)
            return folder_responses
        else:
            # Build query (simplified for single user)
            query = select(ArchiveFolder)
            query = query.where(ArchiveFolder.parent_uuid == parent_uuid)
            # Archive folders don't use is_archived flag - all are active by being in archive
            query = query.order_by(ArchiveFolder.name)
            result = await db.execute(query)
            folders = result.scalars().all()
            folder_responses = []
            for folder in folders:
                folder_response = await _get_folder_with_stats(db, folder.uuid)
                folder_responses.append(folder_response)
            return folder_responses
    except HTTPException:
        raise
    except Exception as e:
        logger.error(f"❌ Error listing folders: {str(e)}")
        raise HTTPException(
            status_code=status.HTTP_500_INTERNAL_SERVER_ERROR,
            detail="Failed to retrieve folders. Please try again."
        )

@router.get("/folders/tree", response_model=List[FolderTree])
@folder_cache()
async def get_folder_tree(
    root_uuid: Optional[str] = Query(None),
    archived: Optional[bool] = Query(False),
    search: Optional[str] = Query(None),
    current_user: User = Depends(get_current_user),
    db: AsyncSession = Depends(get_db)
):
    """Get hierarchical folder tree structure, or flat FTS5 search results if search is provided."""
    from sqlalchemy import text
    if search:
        # Use unified FTS5 search for folders
        search = sanitize_search_query(search)
        fts_results = await search_service.search(db, current_user.uuid, search, item_types=["archive_folder"], limit=100)
        if not fts_results:
            return []
        # Extract UUIDs from FTS results
        uuid_list = [r["uuid"] for r in fts_results if r["type"] == "archive_folder"]
        if not uuid_list:
            return []
        # Fetch full rows, preserving FTS5 order
        query = select(ArchiveFolder).where(ArchiveFolder.uuid.in_(uuid_list))
        # Archive folders don't use is_archived flag - all are active by being in archive
        result = await db.execute(query)
        folders = result.scalars().all()
        folder_map = {f.uuid: f for f in folders}
        folder_trees = []
        for uuid in uuid_list:
            if uuid in folder_map:
                folder_response = await _get_folder_with_stats(db, uuid)
                folder_trees.append(FolderTree(folder=folder_response, children=[], items=[]))
        return folder_trees
    else:
        async def build_tree(parent_uuid: Optional[str]) -> List[FolderTree]:
            # Get folders
            folder_query = select(ArchiveFolder).where(
                and_(
                    ArchiveFolder.user_uuid == current_user.uuid,
                    ArchiveFolder.parent_uuid == parent_uuid
                )
            )
            # Archive folders don't use is_archived flag - all are active by being in archive
            folder_result = await db.execute(folder_query.order_by(ArchiveFolder.name))
            folders = folder_result.scalars().all()
            tree = []
            for folder in folders:
                # Get folder stats
                folder_response = await _get_folder_with_stats(db, folder.uuid)
                # Get items in this folder
                items_query = select(ArchiveItem).where(
                    and_(
                        ArchiveItem.folder_uuid == folder.uuid,
                        ArchiveItem.user_uuid == current_user.uuid
                    )
                )
                # Archive items don't need archived filtering - they're all active in archive
                items_result = await db.execute(items_query.order_by(ArchiveItem.name))
                items = items_result.scalars().all()
                item_summaries = []
                for item in items:
                    item_summary = await _get_item_summary(db, item.uuid)
                    item_summaries.append(item_summary)
                # Recursively build children
                children = await build_tree(folder.uuid)
                tree.append(FolderTree(
                    folder=folder_response,
                    children=children,
                    items=item_summaries
                ))
            return tree
        return await build_tree(root_uuid)

@router.get("/folders/{folder_uuid}/breadcrumb", response_model=List[FolderResponse])
async def get_folder_breadcrumb(
    folder_uuid: str,
    current_user: User = Depends(get_current_user),
    db: AsyncSession = Depends(get_db)
):
    """Get the breadcrumb trail for a specific folder."""
    breadcrumb = []
    current_folder_uuid = folder_uuid

    while current_folder_uuid:
        folder_query = select(ArchiveFolder).where(
            ArchiveFolder.uuid == current_folder_uuid,
            ArchiveFolder.user_uuid == current_user.uuid
        )
        result = await db.execute(folder_query)
        folder = result.scalar_one_or_none()

        if not folder:
            # This can happen if a parent in the chain is not found
            # or doesn't belong to the user. Stop here.
            break
        
        # This uses an internal helper, but it's efficient
        folder_response = await _get_folder_with_stats(db, folder.uuid)
        breadcrumb.append(folder_response)
        
        current_folder_uuid = folder.parent_uuid

    # The breadcrumb is built from child to parent, so reverse it
    return breadcrumb[::-1]

@router.get("/folders/{folder_uuid}", response_model=FolderResponse)
async def get_folder(
    folder_uuid: str,
    current_user: User = Depends(get_current_user),
    db: AsyncSession = Depends(get_db)
):
    """Get folder details (simplified for single user)"""
    folder_uuid = validate_uuid_format(folder_uuid)
    return await _get_folder_with_stats(db, folder_uuid)

@router.put("/folders/{folder_uuid}", response_model=FolderResponse)
async def update_folder(
    folder_uuid: str,
    folder_data: FolderUpdate,
    current_user: User = Depends(get_current_user),
    db: AsyncSession = Depends(get_db)
):
    """Update folder (simplified for single user)"""
    
    try:
        folder_uuid = validate_uuid_format(folder_uuid)
        
        # Get folder (simplified for single user)
        result = await db.execute(
            select(ArchiveFolder).where(ArchiveFolder.uuid == folder_uuid)
        )
        folder = result.scalar_one_or_none()
        
        if not folder:
            raise HTTPException(status_code=404, detail="Folder not found")
        
        # Update folder fields
        if folder_data.name is not None:
            folder.name = folder_data.name
        if folder_data.description is not None:
            folder.description = folder_data.description
        
        await db.commit()
        await db.refresh(folder)
        
        # Clear cache after folder update
        list_folders.cache_clear()
        get_folder_tree.cache_clear()
        
        return await _get_folder_with_stats(db, folder.uuid)
        
    except HTTPException:
        raise
    except Exception as e:
        logger.error(f"❌ Error updating folder: {str(e)}")
        await db.rollback()
        raise HTTPException(
            status_code=status.HTTP_500_INTERNAL_SERVER_ERROR,
            detail="Failed to update folder. Please try again."
        )

@router.delete("/folders/{folder_uuid}")
async def delete_folder(
    folder_uuid: str,
    force: bool = Query(False, description="Force delete non-empty folder"),
    current_user: User = Depends(get_current_user),
    db: AsyncSession = Depends(get_db)
):
    """Delete folder (simplified for single user)"""
    
    try:
        folder_uuid = validate_uuid_format(folder_uuid)
        
        # Get folder (simplified for single user)
        result = await db.execute(
            select(ArchiveFolder).options(selectinload(ArchiveFolder.tag_objs)).where(ArchiveFolder.uuid == folder_uuid)
        )
        folder = result.scalar_one_or_none()
        
        if not folder:
            raise HTTPException(status_code=404, detail="Folder not found")
        
        # Check if folder has contents
        if not force:
            # Check for subfolders
            subfolder_result = await db.execute(
                select(func.count(ArchiveFolder.uuid)).where(
                    ArchiveFolder.parent_uuid == folder_uuid
                )
            )
            subfolder_count = subfolder_result.scalar()
            
            # Check for items
            item_result = await db.execute(
                select(func.count(ArchiveItem.uuid)).where(
                    ArchiveItem.folder_uuid == folder_uuid
                )
            )
            item_count = item_result.scalar()
            
            if subfolder_count > 0 or item_count > 0:
                raise HTTPException(
                    status_code=400,
                    detail="Folder is not empty. Use force=true to delete non-empty folder."
                )
        
<<<<<<< HEAD
=======
        # Decrement tag usage counts BEFORE deleting folder
        await tag_service.decrement_tags_on_delete(db, folder)
        
>>>>>>> dbe1c3b1
        # Delete folder and all contents (CASCADE handles this atomically)
        await db.delete(folder)
        await db.commit()
        
        logger.info(f"✅ Deleted folder '{folder.name}' for user {current_user.username}")
        
        # Clear cache after folder deletion
        list_folders.cache_clear()
        get_folder_tree.cache_clear()
        
        return {"message": "Folder deleted successfully"}
        
    except HTTPException:
        raise
    except Exception as e:
        logger.error(f"❌ Error deleting folder: {str(e)}")
        await db.rollback()
        raise HTTPException(
            status_code=status.HTTP_500_INTERNAL_SERVER_ERROR,
            detail="Failed to delete folder. Please try again."
        )

# ---------------------------
# Bulk operations
# ---------------------------



@router.post("/bulk/move")
async def bulk_move_items(
    payload: BulkMoveRequest,
    current_user: User = Depends(get_current_user),
    db: AsyncSession = Depends(get_db)
):
    """Move many items to a different folder in one transaction.

    Accepts a JSON body:
    {
      "items": ["item-uuid-1", "item-uuid-2"],
      "target_folder": "folder-uuid"
    }
    """

    # Validate destination folder exists
    tgt = await db.execute(
        select(ArchiveFolder).where(and_(ArchiveFolder.uuid == payload.target_folder))
    )
    target_folder_obj = tgt.scalar_one_or_none()
    if not target_folder_obj:
        raise HTTPException(status_code=404, detail="Target folder not found")

    # Fetch all items to move – ensure they belong to user
    result = await db.execute(
        select(ArchiveItem).where(ArchiveItem.uuid.in_(payload.items))
    )
    items_to_move = result.scalars().all()

    if len(items_to_move) != len(payload.items):
        missing = set(payload.items) - {it.uuid for it in items_to_move}
        raise HTTPException(status_code=404, detail={"message": "Some items not found", "missing": list(missing)})

    # Update folder_uuid for each item
    for item in items_to_move:
        item.folder_uuid = payload.target_folder

    await db.commit()

    return {"moved": len(items_to_move), "target_folder": payload.target_folder}

# Item Management Endpoints

@router.post("/folders/{folder_uuid}/items", response_model=ItemResponse)
@limiter.limit("10/minute")  # Rate limit file uploads to 10 per minute
async def upload_item(
    folder_uuid: str,
    request: Request,  # Required for rate limiting - moved before optional params
    file: UploadFile = File(...),
    name: Optional[str] = Form(None),
    description: Optional[str] = Form(None),
    tags: Optional[str] = Form(None),  # JSON string of tag list
    current_user: User = Depends(get_current_user),
    db: AsyncSession = Depends(get_db)
):
    """Upload a new item to a folder with enhanced security and validation"""
    
    try:
        # Validate folder UUID format
        folder_uuid = validate_uuid_format(folder_uuid)
        
        # Verify folder exists (simplified for single user)
        result = await db.execute(
            select(ArchiveFolder).where(ArchiveFolder.uuid == folder_uuid)
        )
        folder = result.scalar_one_or_none()
        if not folder:
            raise HTTPException(status_code=404, detail="Folder not found")
        
        # Validate file is provided
        if not file or not file.filename:
            raise HTTPException(
                status_code=status.HTTP_400_BAD_REQUEST,
                detail="No file provided"
            )
        
        # Read file content and validate size first
        file_content = await file.read()
        file_size = len(file_content)
        
        # Validate file size using security function
        validate_file_size(file_size, MAX_FILE_SIZE)
        
        # Reset file pointer for further processing
        await file.seek(0)
        
        # Detect MIME type from content (more secure than trusting filename)
        # mime_type = magic.from_buffer(file_content[:2048], mime=True)
        # Temporarily use file extension-based detection due to magic segfault
        import mimetypes
        mime_type, _ = mimetypes.guess_type(file.filename)
        if not mime_type:
            mime_type = "application/octet-stream"
        
        # Validate MIME type
        if mime_type not in VALID_MIME_TYPES:
            raise HTTPException(
                status_code=status.HTTP_415_UNSUPPORTED_MEDIA_TYPE,
                detail=f"Unsupported file type: {mime_type}. Supported types: {', '.join(VALID_MIME_TYPES.values())}"
            )
        
        # Sanitize and validate inputs
        original_filename = sanitize_filename(file.filename)
        item_name = sanitize_filename(name) if name else Path(original_filename).stem
        item_description = sanitize_description(description) if description else None
        
        # Check for duplicate file name in same folder
        duplicate_check = await db.execute(
            select(ArchiveItem).where(
                and_(
                    ArchiveItem.folder_uuid == folder_uuid,
                    func.lower(ArchiveItem.name) == func.lower(item_name),
                    ArchiveItem.user_uuid == current_user.uuid
                    # Archive items don't need archived filtering - they're all active in archive
                )
            )
        )
        existing_file = duplicate_check.scalar_one_or_none()
        
        if existing_file:
            raise HTTPException(
                status_code=409,
                detail=f"File '{item_name}' already exists in this folder. Please rename the file or choose a different folder."
            )
        
        # Parse and sanitize tags
        tag_list = []
        if tags:
            try:
                parsed_tags = json.loads(tags)
                if isinstance(parsed_tags, list):
                    tag_list = sanitize_tags(parsed_tags)
            except json.JSONDecodeError:
                # If JSON parsing fails, treat as single tag
                tag_list = sanitize_tags([tags])
        
        # Generate safe filename for storage
        file_extension = VALID_MIME_TYPES[mime_type]
        stored_filename = f"{uuid_lib.uuid4()}{file_extension}"
        
        # Create storage directory using UUID-based path hierarchy
        filesystem_path = await get_filesystem_path(folder_uuid, db)
        storage_dir = Path(get_file_storage_dir()) / "archive" / filesystem_path.strip("/")
        storage_dir.mkdir(parents=True, exist_ok=True)
        
        # Save file to TEMPORARY location first
        temp_file_path = storage_dir / f"temp_{stored_filename}"
        final_file_path = storage_dir / stored_filename
        try:
            async with aiofiles.open(temp_file_path, 'wb') as f:
                await f.write(file_content)
        except Exception as e:
            logger.error(f"❌ Failed to save file: {str(e)}")
            raise HTTPException(
                status_code=status.HTTP_500_INTERNAL_SERVER_ERROR,
                detail="Failed to save file to storage"
            )
        
        # AI analysis for smart tagging (with error handling)
        ai_tags = []
        # TODO: Re-enable AI analysis when available
        # if is_ai_enabled() and extracted_text:
        #     try:
        #         analysis = await analyze_content(extracted_text, "archive")
        #         ai_tags = analysis.get("tags", [])
        #         # Sanitize AI-generated tags
        #         ai_tags = sanitize_tags(ai_tags)
        #     except Exception as e:
        #         logger.warning(f"⚠️ AI analysis failed: {str(e)}")
        #         # Continue without AI tags
        
        # Combine tags (user tags take precedence)
        all_tags = list(set(tag_list + ai_tags))
        
        # Create item using shared helper
        item = await _create_archive_item(
            db=db,
            file_path=final_file_path,  # Use final path for DB record
            folder_uuid=folder_uuid,
            original_filename=original_filename,
            stored_filename=stored_filename,
            mime_type=mime_type,
            file_size=file_size,
            user_uuid=current_user.uuid,
            name=item_name,
            description=item_description,
            tags=all_tags
        )
        
        # CRITICAL FIX: Move file to final location BEFORE DB commit
        try:
            # Ensure destination directory exists
            final_file_path.parent.mkdir(parents=True, exist_ok=True)
            
            # Perform atomic move operation
            temp_file_path.rename(final_file_path)
            
            # Verify file exists and is writable
            if not final_file_path.exists():
                raise Exception("File move completed but destination file does not exist")
            
            logger.info(f"✅ File moved to final location: {final_file_path}")
            
        except Exception as move_error:
            logger.error(f"❌ Failed to move file to final location: {move_error}")
            # Clean up temp file
            try:
                if temp_file_path.exists():
                    temp_file_path.unlink()
            except Exception:
                pass
            # Rollback database transaction
            await db.rollback()
            raise HTTPException(status_code=500, detail="Failed to finalize file storage")
        
        # Only commit DB after successful file move
        await db.commit()
        await db.refresh(item)
        
        # Index in search
        await search_service.index_item(db, item, 'archive')
        
        logger.info(f"✅ Uploaded file '{original_filename}' to folder '{folder.name}' for user {current_user.username}")
        
        return await _get_item_with_relations(db, item.uuid)
        
    except HTTPException:
        # Re-raise HTTP exceptions as-is
        # Clean up temp file on HTTP exception
        try:
            if 'temp_file_path' in locals() and temp_file_path.exists():
                temp_file_path.unlink()
        except Exception:
            pass
        raise
    except Exception as e:
        logger.error(f"❌ Error uploading file: {str(e)}")
        await db.rollback()
        # Clean up temp file on DB rollback
        try:
            if 'temp_file_path' in locals() and temp_file_path.exists():
                temp_file_path.unlink()
        except Exception:
            pass
        
        
        raise HTTPException(
            status_code=status.HTTP_500_INTERNAL_SERVER_ERROR,
            detail="Failed to upload file. Please try again."
        )

@router.get("/folders/{folder_uuid}/items", response_model=List[ItemSummary])
async def list_folder_items(
    folder_uuid: str,
    archived: Optional[bool] = Query(False),
    search: Optional[str] = Query(None),
    mime_type: Optional[str] = Query(None),
    tag: Optional[str] = Query(None),
    limit: int = Query(50, le=100),
    offset: int = Query(0, ge=0),
    current_user: User = Depends(get_current_user),
    db: AsyncSession = Depends(get_db)
):
    """List items in folder"""
    
    # Verify folder access
    folder_result = await db.execute(
        select(ArchiveFolder).where(
            and_(
                ArchiveFolder.uuid == folder_uuid,
                ArchiveFolder.user_uuid == current_user.uuid
            )
        )
    )
    if not folder_result.scalar_one_or_none():
        raise HTTPException(status_code=404, detail="Folder not found")
    
    # Build query
    query = select(ArchiveItem).where(
        and_(
            ArchiveItem.folder_uuid == folder_uuid,
            ArchiveItem.user_id == current_user.id
        )
    )
    
    # Filters
    # Archive items don't need archived filtering - they're all active in archive
    
    if search:
        search_term = f"%{search}%"
        query = query.where(
            or_(
                ArchiveItem.name.ilike(search_term),
                ArchiveItem.original_filename.ilike(search_term)
            )
        )
    
    if mime_type:
        if mime_type.endswith('/'):
            query = query.where(ArchiveItem.mime_type.like(f"{mime_type}%"))
        else:
            query = query.where(ArchiveItem.mime_type == mime_type)
    
    if tag:
        # Join with tags to filter by tag
        query = query.join(archive_tags).join(Tag).where(Tag.name == tag)
    
    # Pagination and ordering
    query = query.order_by(desc(ArchiveItem.updated_at)).offset(offset).limit(limit)
    
    result = await db.execute(query)
    items = result.scalars().all()
    
    # Convert to summaries
    summaries = []
    for item in items:
        summary = await _get_item_summary(db, item.uuid)
        summaries.append(summary)
    
    return summaries

@router.get("/items/{item_uuid}", response_model=ItemResponse)
async def get_item(
    item_uuid: str,
    current_user: User = Depends(get_current_user),
    db: AsyncSession = Depends(get_db)
):
    """Get item details (simplified for single user)"""
    item_uuid = validate_uuid_format(item_uuid)
    return await _get_item_with_relations(db, item_uuid)

@router.put("/items/{item_uuid}", response_model=ItemResponse)
async def update_item(
    item_uuid: str,
    item_data: ItemUpdate,
    current_user: User = Depends(get_current_user),
    db: AsyncSession = Depends(get_db)
):
    """Update item (simplified for single user)"""
    
    try:
        item_uuid = validate_uuid_format(item_uuid)
        
        # Get item (simplified for single user)
        result = await db.execute(
            select(ArchiveItem).where(ArchiveItem.uuid == item_uuid)
        )
        item = result.scalar_one_or_none()
        
        if not item:
            raise HTTPException(status_code=404, detail="Item not found")
        
        # Validate folder if changing
        if item_data.folder_uuid and item_data.folder_uuid != item.folder_uuid:
            folder_result = await db.execute(
                select(ArchiveFolder).where(ArchiveFolder.uuid == item_data.folder_uuid)
            )
            if not folder_result.scalar_one_or_none():
                raise HTTPException(status_code=404, detail="Target folder not found")
        
        # Update item fields
        if item_data.name is not None:
            item.name = item_data.name
        if item_data.description is not None:
            item.description = item_data.description
        if item_data.folder_uuid is not None:
            item.folder_uuid = item_data.folder_uuid
        if item_data.is_favorite is not None:
            item.is_favorite = item_data.is_favorite
        
        # Handle tags
        if item_data.tags is not None:
            await tag_service.handle_tags(db, item, item_data.tags, current_user.id, "archive", archive_tags)
        
        await db.commit()
        await db.refresh(item)
        
        # Index in search
        await search_service.index_item(db, item, 'archive')
        
        return await _get_item_with_relations(db, item.uuid)
        
    except HTTPException:
        raise
    except Exception as e:
        logger.error(f"❌ Error updating item: {str(e)}")
        await db.rollback()
        raise HTTPException(
            status_code=status.HTTP_500_INTERNAL_SERVER_ERROR,
            detail="Failed to update item. Please try again."
        )

@router.delete("/items/{item_uuid}")
async def delete_item(
    item_uuid: str,
    current_user: User = Depends(get_current_user),
    db: AsyncSession = Depends(get_db)
):
    """Delete item (simplified for single user)"""
    
    try:
        item_uuid = validate_uuid_format(item_uuid)
        
        # Get item (simplified for single user)
        result = await db.execute(
            select(ArchiveItem).options(selectinload(ArchiveItem.tag_objs)).where(ArchiveItem.uuid == item_uuid)
        )
        item = result.scalar_one_or_none()
        
        if not item:
            raise HTTPException(status_code=404, detail="Item not found")
        
        # Delete file from storage
        if item.file_path and Path(item.file_path).exists():
            try:
                Path(item.file_path).unlink()
            except Exception as e:
                logger.warning(f"⚠️ Failed to delete file: {str(e)}")
        
        # Delete thumbnail if exists
        if item.thumbnail_path and Path(item.thumbnail_path).exists():
            try:
                Path(item.thumbnail_path).unlink()
            except Exception as e:
                logger.warning(f"⚠️ Failed to delete thumbnail: {str(e)}")
        
        # Decrement tag usage counts BEFORE deleting item
        await tag_service.decrement_tags_on_delete(db, item)

        # Remove from search index BEFORE deleting item
        await search_service.remove_item(db, item_uuid)
        
        # Delete item from database
        await db.delete(item)
        await db.commit()
        
        logger.info(f"✅ Deleted item '{item.name}' for user {current_user.username}")
        
        return {"message": "Item deleted successfully"}
        
    except HTTPException:
        raise
    except Exception as e:
        logger.error(f"❌ Error deleting item: {str(e)}")
        await db.rollback()
        raise HTTPException(
            status_code=status.HTTP_500_INTERNAL_SERVER_ERROR,
            detail="Failed to delete item. Please try again."
        )

@router.get("/items/{item_uuid}/download")
async def download_item(
    item_uuid: str,
    current_user: User = Depends(get_current_user),
    db: AsyncSession = Depends(get_db)
):
    """Download item file"""
    
    # Get item
    result = await db.execute(
        select(ArchiveItem).where(
            and_(
                ArchiveItem.uuid == item_uuid,
                ArchiveItem.user_id == current_user.id
            )
        )
    )
    item = result.scalar_one_or_none()
    if not item:
        raise HTTPException(status_code=404, detail="Item not found")
    
    file_path = Path(item.file_path)
    
    # SECURITY: Resolve symlinks and validate path is within allowed directory
    try:
        resolved_path = file_path.resolve()
        # Ensure the resolved path is within the archive directory
        archive_base = Path(get_file_storage_dir()) / "archive"
        archive_base = archive_base.resolve()
        
        # Windows-safe path validation - avoid relative_to() which fails on different drives
        try:
            # Try relative_to first (works on same drive)
            relative_path = resolved_path.relative_to(archive_base)
            # SECURITY: Comprehensive path traversal check
            relative_str = str(relative_path)
            # Check for various path traversal patterns
            if (".." in relative_str or 
                "../" in relative_str or 
                "..\\" in relative_str or
                relative_str.startswith("..") or
                "\\.." in relative_str or
                "/.." in relative_str):
                raise HTTPException(status_code=403, detail="Access denied: Path traversal detected")
        except ValueError:
            # relative_to failed - likely different drives on Windows
            # Use string comparison as fallback
            resolved_str = str(resolved_path)
            archive_str = str(archive_base)
            if not resolved_str.startswith(archive_str):
                raise HTTPException(status_code=403, detail="Access denied: Invalid file path")
    except (OSError, ValueError) as e:
        raise HTTPException(status_code=400, detail=f"Invalid file path: {str(e)}")
    
    if not resolved_path.exists():
        raise HTTPException(status_code=404, detail="File not found on disk")
    
    return FileResponse(
        path=str(resolved_path),
        filename=item.original_filename,
        media_type=item.mime_type
    )

# Search Endpoints

@router.get("/search", response_model=List[ItemResponse])
async def search_items(
    query: str,
    folder_uuid: Optional[str] = None,
    mime_type: Optional[str] = None,
    tag: Optional[str] = None,
    include_archived: bool = False,
    page: int = Query(1, ge=1),
    page_size: int = Query(20, ge=1, le=100),
    db: AsyncSession = Depends(get_db),
    current_user: User = Depends(get_current_user)
):
    """Search for items with FTS5 (name, filename, description, metadata, tags) and filter by tag/mime type."""
    from sqlalchemy import text
    try:
        # Use unified FTS5 search
        search_query = sanitize_search_query(query)
        fts_results = await search_service.search(
            db, current_user.uuid, search_query,
            item_types=["archive_item"], limit=page_size, offset=(page-1)*page_size
        )
        if not fts_results:
            return []
        # Extract UUIDs from FTS results
        uuid_list = [r["uuid"] for r in fts_results if r["type"] == "archive_item"]
        if not uuid_list:
            return []
        # Fetch full rows, preserving FTS5 order
        item_query = (
            select(ArchiveItem)
            .options(selectinload(ArchiveItem.tag_objs))
            .where(ArchiveItem.uuid.in_(uuid_list))
        )
        # Archive items don't need archived filtering - they're all active in archive
        if folder_uuid:
            item_query = item_query.where(ArchiveItem.folder_uuid == folder_uuid)
        # Filter by mime_type after FTS5
        if mime_type:
            if mime_type.endswith('/'):
                item_query = item_query.where(ArchiveItem.mime_type.like(f"{mime_type}%"))
            else:
                item_query = item_query.where(ArchiveItem.mime_type == mime_type)
        item_result = await db.execute(item_query)
        items = item_result.scalars().all()
        # Map uuid to item for FTS5 order
        item_map = {item.uuid: item for item in items}
        item_responses = []
        for uuid in uuid_list:
            if uuid in item_map:
                item_response = await _get_item_with_relations(db, uuid)
                item_responses.append(item_response)
        logger.info(f"🔍 FTS5 Search completed: '{query}' - {len(item_responses)} results for user {current_user.username}")
        return item_responses
    except HTTPException:
        raise
    except Exception as e:
        logger.error(f"❌ FTS5 search error: {str(e)}")
        raise HTTPException(
            status_code=status.HTTP_500_INTERNAL_SERVER_ERROR,
            detail="Search failed. Please try again."
        )

# Helper functions

async def _get_folder_with_stats(db: AsyncSession, folder_uuid: str) -> FolderResponse:
    """Get folder with statistics (simplified for single user)"""
    
    # Get folder
    result = await db.execute(
        select(ArchiveFolder).where(ArchiveFolder.uuid == folder_uuid)
    )
    folder = result.scalar_one_or_none()
    
    if not folder:
        raise HTTPException(status_code=404, detail="Folder not found")
    
    # Get item count
    item_count_result = await db.execute(
        select(func.count(ArchiveItem.uuid)).where(
            ArchiveItem.folder_uuid == folder_uuid
            # Archive items don't use is_archived flag - all are active by being in archive
        )
    )
    item_count = item_count_result.scalar() or 0
    
    # Get subfolder count
    subfolder_count_result = await db.execute(
        select(func.count(ArchiveFolder.uuid)).where(
            ArchiveFolder.parent_uuid == folder_uuid
            # Archive folders don't use is_archived flag - all are active by being in archive
        )
    )
    subfolder_count = subfolder_count_result.scalar() or 0
    
    # Get total size
    size_result = await db.execute(
        select(func.sum(ArchiveItem.file_size)).where(
            ArchiveItem.folder_uuid == folder_uuid
            # Archive items don't use is_archived flag - all are active by being in archive
        )
    )
    total_size = size_result.scalar() or 0
    
    # Generate both path types dynamically
    display_path = await get_display_path(folder.uuid, db)
    filesystem_path = await get_filesystem_path(folder.uuid, db)
    
    return FolderResponse(
        uuid=folder.uuid,
        name=folder.name,
        description=folder.description,
        parent_uuid=folder.parent_uuid,
        path=display_path,  # Use display path for backward compatibility
        display_path=display_path,  # Human-readable path
        filesystem_path=filesystem_path,  # UUID-based path for debugging
        created_at=folder.created_at,
        updated_at=folder.updated_at,
        item_count=item_count,
        subfolder_count=subfolder_count,
        total_size=total_size
    )


async def _get_item_with_relations(db: AsyncSession, item_uuid: str) -> ItemResponse:
    """Get item with all relationships (simplified for single user)"""
    
    # Get item with tags
    result = await db.execute(
        select(ArchiveItem)
        .options(selectinload(ArchiveItem.tag_objs))
        .where(ArchiveItem.uuid == item_uuid)
    )
    item = result.scalar_one_or_none()
    
    if not item:
        raise HTTPException(status_code=404, detail="Item not found")
    
    # Parse metadata
    metadata = {}
    if item.metadata_json:
        try:
            metadata = json.loads(item.metadata_json)
        except json.JSONDecodeError:
            logger.warning(f"Invalid JSON metadata for item {item_uuid}")
    
    # Get tag names
    tag_names = [tag.name for tag in item.tag_objs]
    
    return ItemResponse(
        uuid=item.uuid,
        name=item.name,
        description=item.description,
        folder_uuid=item.folder_uuid,
        original_filename=item.original_filename,
        stored_filename=item.stored_filename,
        mime_type=item.mime_type,
        file_size=item.file_size,
        metadata=metadata,
        thumbnail_path=item.thumbnail_path,
        is_favorite=item.is_favorite,
        version=item.version,
        created_at=item.created_at,
        updated_at=item.updated_at,
        tags=tag_names
    )


async def _get_item_summary(db: AsyncSession, item_uuid: str) -> ItemSummary:
    """Get item summary (simplified for single user)"""
    
    # Get item with tags
    result = await db.execute(
        select(ArchiveItem)
        .options(selectinload(ArchiveItem.tag_objs))
        .where(ArchiveItem.uuid == item_uuid)
    )
    item = result.scalar_one_or_none()
    
    if not item:
        raise HTTPException(status_code=404, detail="Item not found")
    
    # Get tag names
    tag_names = [tag.name for tag in item.tag_objs]
    
    # Create preview (placeholder for now)
    preview = ""
    
    return ItemSummary(
        uuid=item.uuid,
        name=item.name,
        folder_uuid=item.folder_uuid,
        original_filename=item.original_filename,
        mime_type=item.mime_type,
        file_size=item.file_size,
        is_favorite=item.is_favorite,
        created_at=item.created_at,
        updated_at=item.updated_at,
        tags=tag_names,
        preview=preview
    )

<<<<<<< HEAD
async def _handle_item_tags(db: AsyncSession, item: ArchiveItem, tag_names: List[str]):
    """Handle item tag associations with proper module_type"""
    
    # Fetch existing associations
    existing_rows = await db.execute(
        select(archive_tags.c.tag_uuid).where(archive_tags.c.item_uuid == item.uuid)
    )
    rows = existing_rows.scalars().all()
    existing_tag_uuids = set(rows)

    # Clear existing tags
    await db.execute(delete(archive_tags).where(archive_tags.c.item_uuid == item.uuid))

    removed_tag_uuids = existing_tag_uuids.copy()
    normalized_names = [t.strip() for t in (tag_names or []) if t and t.strip()]
    if not normalized_names:
        # Decrement counts for all removed tags
        if removed_tag_uuids:
            tag_rows = await db.execute(select(Tag).where(Tag.uuid.in_(removed_tag_uuids)))
            for tag in tag_rows.scalars():
                if tag.usage_count > 0:
                    tag.usage_count -= 1
        return

    for tag_name in normalized_names:
        # Get or create tag with proper module_type
        result = await db.execute(
            select(Tag).where(and_(
                Tag.name == tag_name,
                Tag.user_id == item.user_id,
                Tag.module_type == "archive"
            ))
        )
        tag = result.scalar_one_or_none()
        
        if not tag:
            # Create new tag with archive module_type
            tag = Tag(
                name=tag_name, 
                user_id=item.user_id,
                module_type="archive",
                usage_count=1,
                color="#8b5cf6"  # Purple color for archive tags
            )
            db.add(tag)
            await db.flush()
        else:
            # Check if this is a new association
            is_new_association = tag.uuid not in existing_tag_uuids
            
            # Adjust removed set
            if tag.uuid in removed_tag_uuids:
                removed_tag_uuids.remove(tag.uuid)
            
            # Only increment count if this is a new association
            if is_new_association:
                tag.usage_count += 1
        
        # Create association
        await db.execute(
            archive_tags.insert().values(
                item_uuid=item.uuid,
                tag_uuid=tag.uuid
            )
        )
=======
>>>>>>> dbe1c3b1

    # Decrement counts for tags that were removed
    if removed_tag_uuids:
        tag_rows = await db.execute(select(Tag).where(Tag.uuid.in_(removed_tag_uuids)))
        for tag in tag_rows.scalars():
            if tag.usage_count > 0:
                tag.usage_count -= 1

# --- START: COPIED FROM documents.py router ---

# Text extraction functionality removed as requested

async def _extract_metadata(file_path: Path, mime_type: str, original_name: str) -> Dict[str, Any]:
    """Extract metadata from file with multi-step lightweight fallback"""
    # Basic metadata
    metadata = {
        "original_name": original_name,
        "mime_type": mime_type,
        "size": file_path.stat().st_size
    }

    # IMAGE METADATA - Multi-step fallback
    if mime_type.startswith('image/'):
        # Step 1: Try imagesize (1MB - ultra lightweight)
        if imagesize:
            try:
                width, height = imagesize.get(file_path)
                if width and height:
                    metadata.update({
                        "width": width,
                        "height": height,
                        "extraction_method": "imagesize (lightweight)"
                    })
            except Exception as e:
                logger.debug(f"imagesize extraction failed: {e}")
<<<<<<< HEAD

        # Step 2: Try filetype (2MB - format detection only)
        if filetype and "format" not in metadata:
            try:
                kind = filetype.guess(file_path)
                if kind and kind.extension:
                    metadata.update({
                        "format": kind.extension.replace('.', '').upper(),
                        "extraction_method": "filetype (format detection)"
                    })
            except Exception as e:
                logger.debug(f"filetype extraction failed: {e}")

        # Step 3: Try Pillow (100MB - heavy fallback)
        if Image and ("width" not in metadata or "height" not in metadata):
            try:
                with Image.open(file_path) as img:
                    metadata.update({
                        "width": img.width,
                        "height": img.height,
                        "format": img.format,
                        "mode": img.mode,
                        "extraction_method": "PIL (heavy fallback)"
                    })
            except ImportError:
                pass  # PIL not installed
            except Exception as e:
                logger.debug(f"PIL extraction failed: {e}")

=======

        # Step 2: Try filetype (2MB - format detection only)
        if filetype and "format" not in metadata:
            try:
                kind = filetype.guess(file_path)
                if kind and kind.extension:
                    metadata.update({
                        "format": kind.extension.replace('.', '').upper(),
                        "extraction_method": "filetype (format detection)"
                    })
            except Exception as e:
                logger.debug(f"filetype extraction failed: {e}")

        # Step 3: Try Pillow (100MB - heavy fallback)
        if Image and ("width" not in metadata or "height" not in metadata):
            try:
                with Image.open(file_path) as img:
                    metadata.update({
                        "width": img.width,
                        "height": img.height,
                        "format": img.format,
                        "mode": img.mode,
                        "extraction_method": "PIL (heavy fallback)"
                    })
            except ImportError:
                pass  # PIL not installed
            except Exception as e:
                logger.debug(f"PIL extraction failed: {e}")

>>>>>>> dbe1c3b1
    # PDF METADATA - Multi-step fallback
    elif mime_type == 'application/pdf':
        # Step 1: Try pypdf (5MB - lightweight)
        if pypdf:
            try:
                with open(file_path, 'rb') as f:
                    reader = pypdf.PdfReader(f)
                    metadata.update({
                        "page_count": len(reader.pages),
                        "pdf_metadata": dict(reader.metadata or {}),
                        "extraction_method": "pypdf (lightweight)"
                    })
            except Exception as e:
                logger.debug(f"pypdf extraction failed: {e}")

        # Step 2: Try PyMuPDF (50MB - heavy fallback)
        if fitz and "page_count" not in metadata:
            try:
                with fitz.open(file_path) as doc:
                    metadata.update({
                        "page_count": doc.page_count,
                        "pdf_metadata": doc.metadata,
                        "extraction_method": "PyMuPDF (heavy fallback)"
                    })
            except Exception as e:
                logger.debug(f"PyMuPDF extraction failed: {e}")

    # DOCUMENT METADATA - Multi-step fallback
    elif mime_type in ['application/vnd.openxmlformats-officedocument.wordprocessingml.document', 'application/msword']:
        # Step 1: Try TinyTag (1MB - ultra lightweight)
        if TinyTag:
            try:
                tag = TinyTag.get(file_path)
                if tag:
                    metadata.update({
                        "title": tag.title,
                        "author": tag.artist,  # TinyTag uses artist for author
                        "duration": tag.duration,
                        "extraction_method": "TinyTag (lightweight)"
                    })
            except Exception as e:
                logger.debug(f"TinyTag extraction failed: {e}")

        # Step 2: Try python-docx (30MB - heavy fallback)
        if DocxDocument and "title" not in metadata:
            try:
                doc = DocxDocument(file_path)
                core_props = doc.core_properties
                metadata.update({
                    "title": core_props.title or "",
                    "author": core_props.author or "",
                    "created": str(core_props.created) if core_props.created else "",
                    "modified": str(core_props.modified) if core_props.modified else "",
                    "extraction_method": "python-docx (heavy fallback)"
                })
            except Exception as e:
                logger.debug(f"python-docx extraction failed: {e}")

    # AUDIO METADATA - Use TinyTag if available
    elif mime_type.startswith('audio/'):
        if TinyTag:
            try:
                tag = TinyTag.get(file_path)
                if tag:
                    metadata.update({
                        "title": tag.title,
                        "artist": tag.artist,
                        "album": tag.album,
                        "duration": tag.duration,
                        "year": tag.year,
                        "extraction_method": "TinyTag (lightweight)"
                    })
            except Exception as e:
                logger.debug(f"TinyTag audio extraction failed: {e}")

    return metadata

# --- END: COPIED FROM documents.py router ---

async def _create_archive_item(
    db: AsyncSession,
    file_path: Path,
    folder_uuid: str,
    original_filename: str,
    stored_filename: str,
    mime_type: str,
    file_size: int,
    user_id: int,
    name: Optional[str] = None,
    description: Optional[str] = None,
    tags: Optional[List[str]] = None,
    additional_metadata: Optional[Dict[str, Any]] = None
) -> ArchiveItem:
    """
    Shared helper function to create archive items with consistent logic
    
    This centralizes the file processing, text extraction, metadata generation,
    and tag handling to ensure consistency across all upload endpoints.
    """
    
    try:
        # Generate metadata
        metadata = {}
        try:
            metadata = await _extract_metadata(file_path, mime_type, original_filename)
            # Add any additional metadata
            if additional_metadata:
                metadata.update(additional_metadata)
            metadata = sanitize_json_metadata(metadata)
        except Exception as e:
            logger.warning(f"⚠️ Metadata extraction failed: {str(e)}")
            metadata = additional_metadata or {}
        
        # Create item name
        item_name = sanitize_filename(name) if name else Path(original_filename).stem
        item_description = sanitize_description(description) if description else None
        
        # Create archive item
        item = ArchiveItem(
            name=item_name,
            description=item_description,
            folder_uuid=folder_uuid,
            original_filename=original_filename,
            stored_filename=stored_filename,
            file_path=str(file_path),
            mime_type=mime_type,
            file_size=file_size,
            metadata_json=json.dumps(metadata),
            user_id=user_id
        )
        
        db.add(item)
        await db.flush()  # Get the UUID for tag handling
        
        # Handle tags if provided
        if tags:
            try:
                await tag_service.handle_tags(db, item, tags, current_user.id, "archive", archive_tags)
            except Exception as e:
                logger.warning(f"⚠️ Tag handling failed: {str(e)}")
        
        return item
        
    except Exception as e:
        logger.error(f"❌ Error creating archive item: {str(e)}")
        raise

@router.post("/upload")
async def upload_files(
    files: List[UploadFile] = File(...),
    folder_uuid: Optional[str] = Form(None),
    description: Optional[str] = Form(None),
    tags: Optional[str] = Form(None),
    current_user: User = Depends(get_current_user),
    db: AsyncSession = Depends(get_db)
):
    """Upload multiple files to the archive"""
    
    logger.info(f"📁 Starting upload of {len(files)} files to folder {folder_uuid}")
    
    try:
        # Verify folder exists if specified
        if folder_uuid:
            folder_query = select(ArchiveFolder).where(
                and_(
                    ArchiveFolder.uuid == folder_uuid,
                    ArchiveFolder.user_id == current_user.id
                )
            )
            folder_result = await db.execute(folder_query)
            folder = folder_result.scalar_one_or_none()
            if not folder:
                raise HTTPException(status_code=404, detail="Folder not found")
        
        # Parse tags for later use with TagService
        tag_names = []
        if tags:
            tag_names = [tag.strip() for tag in tags.split(",") if tag.strip()]
        
        uploaded_files = []
        temp_file_paths = []  # Track temp paths for cleanup
        
        for file in files:
            try:
                # Validate file input
                if not file or not file.filename:
                    logger.warning(f"⚠️ Skipping invalid file in bulk upload")
                    continue
                    
                # Validate file size
                file_content = await file.read()
                file_size = len(file_content)
                
                try:
                    validate_file_size(file_size, MAX_FILE_SIZE)
                except Exception as e:
                    logger.warning(f"⚠️ Skipping file '{file.filename}' due to size validation: {str(e)}")
                    continue
                
                # Generate unique filename
                file_uuid = str(uuid_lib.uuid4())
                file_extension = Path(file.filename).suffix
                safe_filename = f"{file_uuid}{file_extension}"
                
                # Create storage directory using UUID-based path hierarchy
                if folder_uuid:
                    filesystem_path = await get_filesystem_path(folder_uuid, db)
                    storage_dir = Path(get_file_storage_dir()) / "archive" / filesystem_path.strip("/")
                else:
                    # If no folder specified, use a default "unorganized" folder
                    storage_dir = Path(get_file_storage_dir()) / "archive" / "unorganized"
                storage_dir.mkdir(parents=True, exist_ok=True)
                
                temp_file_path = storage_dir / f"temp_{safe_filename}"
                final_file_path = storage_dir / safe_filename
                
                # Detect file type using our enhanced service
                try:
                    detection_result = await file_detector.detect_file_type(
                        file_path=None,  # Use file_content instead of client path
                        file_content=file_content
                    )
                except Exception as e:
                    logger.warning(f"⚠️ File detection failed for '{file.filename}': {str(e)}")
                    # Use fallback detection
                    import mimetypes
                    mime_type, _ = mimetypes.guess_type(file.filename)
                    detection_result = {
                        "mime_type": mime_type or "application/octet-stream",
                        "confidence": "low",
                        "detection_method": "fallback"
                    }
                
                # Validate MIME type
                if detection_result["mime_type"] not in VALID_MIME_TYPES:
                    logger.warning(f"⚠️ Skipping file '{file.filename}' due to unsupported MIME type: {detection_result['mime_type']}")
                    continue
                
                # Save file to TEMPORARY location with error handling
                try:
                    async with aiofiles.open(temp_file_path, 'wb') as f:
                        await f.write(file_content)
                    # Track temp path for later cleanup
                    temp_file_paths.append((temp_file_path, final_file_path))
                except Exception as e:
                    logger.error(f"❌ Failed to save file '{file.filename}': {str(e)}")
                    continue
                
                # Create archive item using shared helper
                additional_metadata = {
                    "upload_info": {
                        "original_name": file.filename,
                        "upload_date": datetime.now(NEPAL_TZ).isoformat(),
                        "file_detection": detection_result
                    }
                }
                
                # Extract tag names for the shared helper
                # Use the parsed tag_names directly
                
                archive_item = await _create_archive_item(
                    db=db,
                    file_path=temp_file_path,  # Use temp path initially
                    folder_uuid=folder_uuid,
                    original_filename=file.filename,
                    stored_filename=safe_filename,
                    mime_type=detection_result["mime_type"],
                    file_size=len(file_content),
                    user_uuid=current_user.uuid,
                    name=Path(file.filename).stem,
                    description=description,
                    tags=tag_names,
                    additional_metadata=additional_metadata
                )
                
                # Note: archive_item.uuid is set by the shared helper
                
                uploaded_files.append({
                    "uuid": archive_item.uuid,
                    "name": archive_item.name,
                    "filename": archive_item.original_filename,
                    "mime_type": archive_item.mime_type,
                    "file_size": archive_item.file_size,
                    "detection_info": detection_result
                })
                
                logger.info(f"✅ Uploaded file: {file.filename} -> {safe_filename}")
                
            except Exception as e:
                logger.error(f"❌ Failed to upload file {file.filename}: {e}")
                raise HTTPException(
                    status_code=500,
                    detail=f"Failed to upload file {file.filename}"
                )
        
        # Move all temp files to final locations BEFORE DB commit
        for temp_path, final_path in temp_file_paths:
            try:
                if temp_path.exists():
                    temp_path.rename(final_path)
                    logger.info(f"✅ File moved to final location: {final_path}")
                    # Update DB record to point to final path
                    try:
                        await db.execute(
                            update(ArchiveItem)
                            .where(ArchiveItem.file_path == str(temp_path))
                            .values(file_path=str(final_path))
                        )
                    except Exception as db_error:
                        logger.error(f"❌ Failed to update database record for file path: {db_error}")
                        raise Exception(f"Database update failed: {str(db_error)}")
                else:
                    logger.warning(f"⚠️ Temp file not found: {temp_path}")
                    raise Exception(f"Temp file missing: {temp_path}")
            except Exception as move_error:
                logger.error(f"❌ Failed to move file to final location: {move_error}")
                # Rollback and cleanup on any file move failure
                await db.rollback()
                for tp, fp in temp_file_paths:
                    try:
                        if tp.exists():
                            tp.unlink()
                    except Exception:
                        pass
                raise HTTPException(status_code=500, detail="Failed to finalize file storage")
        
        # Only commit after all files are moved successfully
        await db.commit()
        
        logger.info(f"🎉 Successfully uploaded {len(uploaded_files)} files")
        
        return {
            "message": f"Successfully uploaded {len(uploaded_files)} files",
            "files": uploaded_files,
            "total_files": len(uploaded_files)
        }
        
    except HTTPException:
        await db.rollback()
        # Clean up all temp files on HTTP exception
        for temp_path, final_path in temp_file_paths:
            try:
                if temp_path.exists():
                    temp_path.unlink()
            except Exception:
                pass
        raise
    except Exception as e:
        await db.rollback()
        # Clean up all temp files on DB rollback
        for temp_path, final_path in temp_file_paths:
            try:
                if temp_path.exists():
                    temp_path.unlink()
            except Exception:
                pass
        logger.error(f"❌ Archive upload failed: {e}")
        raise HTTPException(status_code=500, detail="Upload failed") 



@router.post("/upload/commit", response_model=ItemResponse)
async def commit_uploaded_file(
    payload: CommitUploadRequest,
    current_user: User = Depends(get_current_user),
    db: AsyncSession = Depends(get_db)
):
    """Finalize a previously chunk-uploaded file: move it to the archive folder and create DB record."""
    try:
        # Validate payload
        if not payload.file_id:
            raise HTTPException(status_code=400, detail="file_id is required")
        if not payload.folder_uuid:
            raise HTTPException(status_code=400, detail="folder_uuid is required")
        
        # Check assembled file status and wait for completion if needed
        status = await chunk_manager.get_upload_status(payload.file_id)
        if not status:
            raise HTTPException(status_code=404, detail="Upload not found")
        
        # If still assembling, wait for completion with timeout
        if status.get("status") == "assembling":
            logger.info(f"File {payload.file_id} still assembling, waiting for completion...")
            max_wait = 30  # seconds
            for i in range(max_wait):
                await asyncio.sleep(1)
                status = await chunk_manager.get_upload_status(payload.file_id)
                if status.get("status") == "completed":
                    break
                elif status.get("status") == "failed":
                    raise HTTPException(status_code=400, detail="File assembly failed")
            else:
                raise HTTPException(status_code=408, detail="Assembly timeout - file took too long to assemble")
        
        if status.get("status") != "completed":
            raise HTTPException(status_code=400, detail="File not yet assembled or assembly failed")

        # Locate assembled file path
        temp_dir = Path(get_data_dir()) / "temp_uploads"
        assembled = next(temp_dir.glob(f"complete_{payload.file_id}_*"), None)
        if not assembled or not assembled.exists():
            raise HTTPException(status_code=404, detail="Assembled file not found on disk")

        # Validate destination folder exists and user has access
        folder_res = await db.execute(
            select(ArchiveFolder).where(
                and_(
                    ArchiveFolder.uuid == payload.folder_uuid,
                    ArchiveFolder.user_uuid == current_user.uuid
                )
            )
        )
        folder = folder_res.scalar_one_or_none()
        if not folder:
            raise HTTPException(status_code=404, detail="Target folder not found or access denied")

        # Validate file size
        assembled_file_size = assembled.stat().st_size
        try:
            validate_file_size(assembled_file_size, MAX_FILE_SIZE)
        except Exception as e:
            # Clean up assembled file
            try:
                assembled.unlink()
            except Exception:
                pass
            raise HTTPException(status_code=413, detail=str(e))

        # Prepare destination directory using UUID-based path hierarchy
        filesystem_path = await get_filesystem_path(folder.uuid, db)
        dest_dir = Path(get_file_storage_dir()) / "archive" / filesystem_path.strip("/")
        dest_dir.mkdir(parents=True, exist_ok=True)

        stored_filename = f"{uuid_lib.uuid4()}{assembled.suffix}"
        dest_path = dest_dir / stored_filename
        
        # Move file with robust error handling for Windows file locking
        original_size = assembled.stat().st_size
        try:
            # On Windows, rename can fail if destination exists and is locked
            if dest_path.exists():
                # Try to remove existing file first (Windows-specific issue)
                try:
                    dest_path.unlink()
                except PermissionError:
                    # File is locked, try alternative approach
                    import shutil
                    shutil.move(str(assembled), str(dest_path))
                else:
                    # File removed successfully, now rename
<<<<<<< HEAD
                    assembled.rename(dest_path)
=======
            assembled.rename(dest_path)
>>>>>>> dbe1c3b1
            else:
                # Destination doesn't exist, safe to rename
                assembled.rename(dest_path)
            
            # SECURITY: Verify file integrity after move
            if not dest_path.exists():
                raise Exception("Destination file does not exist after move")
            
            moved_size = dest_path.stat().st_size
            if moved_size != original_size:
                # File size mismatch - move may have corrupted the file
                logger.error(f"❌ File size mismatch after move: original={original_size}, moved={moved_size}")
                # Clean up corrupted file
                try:
                    dest_path.unlink()
                except Exception:
                    pass
                raise Exception(f"File integrity check failed: size mismatch ({original_size} vs {moved_size})")
            
            logger.info(f"✅ File moved successfully with integrity verified: {original_size} bytes")
            
        except Exception as e:
            logger.error(f"❌ Failed to move assembled file: {str(e)}")
            # Clean up assembled file on failure
            try:
                if assembled.exists():
                    assembled.unlink()
            except Exception:
                pass
            raise HTTPException(status_code=500, detail="Failed to move file to archive location")

        # Get final file size for database operations  
        final_file_size = dest_path.stat().st_size
        
        # Create archive item using shared helper
        item = await _create_archive_item(
            db=db,
            file_path=dest_path,
            folder_uuid=payload.folder_uuid,
            original_filename=assembled.name,
            stored_filename=stored_filename,
            mime_type=status.get("mime_type", "application/octet-stream"),
            file_size=final_file_size,
            user_uuid=current_user.uuid,
            name=payload.name,
            description=payload.description,
            tags=payload.tags
        )
        
        await db.commit()
        await db.refresh(item)

        # Remove tracking from chunk manager
        if payload.file_id in chunk_manager.uploads:
            del chunk_manager.uploads[payload.file_id]

        logger.info(f"✅ Committed chunked upload '{item.original_filename}' to folder '{folder.name}' for user {current_user.username}")
        
        return await _get_item_with_relations(db, item.uuid)
        
    except HTTPException:
        # Re-raise HTTP exceptions as-is
        await db.rollback()
        raise
    except Exception as e:
        logger.error(f"❌ Error committing chunked upload: {str(e)}")
        await db.rollback()
        
        # Clean up destination file if it was created
        try:
            if 'dest_path' in locals() and dest_path.exists():
                dest_path.unlink()
        except Exception as cleanup_error:
            logger.error(f"❌ Failed to cleanup destination file: {str(cleanup_error)}")
        
        raise HTTPException(
            status_code=status.HTTP_500_INTERNAL_SERVER_ERROR,
            detail="Failed to commit chunked upload. Please try again."
        )

# Test endpoint for FTS integration debugging
@router.get("/debug/fts-status")
async def debug_fts_status(
    current_user: User = Depends(get_current_user),
    db: AsyncSession = Depends(get_db)
):
    """Debug endpoint to check FTS integration status for archive items"""
    try:
        # Check if FTS tables exist and have data
        result = await db.execute(text("""
            SELECT COUNT(*) as archive_items_count 
            FROM archive_items 
            WHERE user_uuid = :user_uuid
        """), {"user_uuid": current_user.uuid})
        archive_items_count = result.scalar()
        
        # Check FTS table
        try:
            fts_result = await db.execute(text("""
                SELECT COUNT(*) as fts_count 
                FROM fts_archive_items 
                WHERE user_uuid = :user_uuid
            """), {"user_uuid": current_user.uuid})
            fts_count = fts_result.scalar()
        except Exception as e:
            fts_count = f"Error: {str(e)}"
        
        # Test a simple search
        try:
            search_result = await search_service.search(db, current_user.uuid, "test", item_types=["archive_item"], limit=5)
            search_working = True
            search_results_count = len(search_result)
        except Exception as e:
            search_working = False
            search_results_count = f"Error: {str(e)}"

        return {
            "archive_items_count": archive_items_count,
            "fts_items_count": fts_count,
            "fts_search_working": search_working,
            "test_search_results": search_results_count,
            "fts_tables_initialized": "unified_fts5_enabled"
        }
        
    except Exception as e:
        logger.error(f"❌ FTS debug check failed: {str(e)}")
        return {
            "error": str(e),
            "archive_items_count": 0,
            "fts_items_count": 0,
            "fts_search_working": False,
            "test_search_results": 0,
            "fts_tables_initialized": False
        }


# Additional endpoints for file/folder management

@router.patch("/folders/{folder_uuid}/rename")
async def rename_folder(
    folder_uuid: str,
    request: Request,
    new_name: str = Form(...),
    current_user: User = Depends(get_current_user),
    db: AsyncSession = Depends(get_db)
):
    """Rename a folder"""
    try:
        # Get the folder
        result = await db.execute(
            select(ArchiveFolder).where(
                and_(
                    ArchiveFolder.uuid == folder_uuid,
                    ArchiveFolder.user_uuid == current_user.uuid
                )
            )
        )
        folder = result.scalar_one_or_none()
        
        if not folder:
            raise HTTPException(
                status_code=status.HTTP_404_NOT_FOUND,
                detail="Folder not found"
            )
        
        # Validate new folder name is unique at this level
<<<<<<< HEAD
        await validate_folder_name(new_name, folder.parent_uuid, current_user.id, db, exclude_uuid=folder.uuid)
=======
        await validate_folder_name(new_name, folder.parent_uuid, current_user.uuid, db, exclude_uuid=folder.uuid)
>>>>>>> dbe1c3b1
        
        # Update the folder name
        folder.name = new_name.strip()
        folder.updated_at = datetime.utcnow()
        
        await db.commit()
        await db.refresh(folder)
        
        return {"success": True, "message": "Folder renamed successfully"}
        
    except Exception as e:
        await db.rollback()
        logger.error(f"Error renaming folder {folder_uuid}: {str(e)}")
        raise HTTPException(
            status_code=status.HTTP_500_INTERNAL_SERVER_ERROR,
            detail="Failed to rename folder"
        )


@router.patch("/items/{item_uuid}/rename")
async def rename_item(
    item_uuid: str,
    request: Request,
    new_name: str = Form(...),
    current_user: User = Depends(get_current_user),
    db: AsyncSession = Depends(get_db)
):
    """Rename a file/item"""
    try:
        # Get the item
        result = await db.execute(
            select(ArchiveItem).where(
                and_(
                    ArchiveItem.uuid == item_uuid,
                    ArchiveItem.user_uuid == current_user.uuid
                )
            )
        )
        item = result.scalar_one_or_none()
        
        if not item:
            raise HTTPException(
                status_code=status.HTTP_404_NOT_FOUND,
                detail="Item not found"
            )
        
        # Update the item name
        item.name = new_name.strip()
        item.updated_at = datetime.utcnow()
        
        await db.commit()
        await db.refresh(item)
        
        return {"success": True, "message": "Item renamed successfully"}
        
    except Exception as e:
        await db.rollback()
        logger.error(f"Error renaming item {item_uuid}: {str(e)}")
        raise HTTPException(
            status_code=status.HTTP_500_INTERNAL_SERVER_ERROR,
            detail="Failed to rename item"
        )



@router.get("/folders/{folder_uuid}/download")
async def download_folder(
    folder_uuid: str,
    current_user: User = Depends(get_current_user),
    db: AsyncSession = Depends(get_db)
):
    """Download a folder as a ZIP file"""
    try:
        # Get the folder
        result = await db.execute(
            select(ArchiveFolder).where(
                and_(
                    ArchiveFolder.uuid == folder_uuid,
                    ArchiveFolder.user_uuid == current_user.uuid
                )
            )
        )
        folder = result.scalar_one_or_none()
        
        if not folder:
            raise HTTPException(
                status_code=status.HTTP_404_NOT_FOUND,
                detail="Folder not found"
            )
        
        # For now, return a placeholder response
        # TODO: Implement actual ZIP creation
        return {"success": True, "message": "Folder download functionality coming soon"}
        
    except Exception as e:
        logger.error(f"Error downloading folder {folder_uuid}: {str(e)}")
        raise HTTPException(
            status_code=status.HTTP_500_INTERNAL_SERVER_ERROR,
            detail="Failed to download folder"
        )<|MERGE_RESOLUTION|>--- conflicted
+++ resolved
@@ -113,11 +113,7 @@
     
     return "/" + "/".join(path_parts) + "/"
 
-<<<<<<< HEAD
-async def validate_folder_name(name: str, parent_uuid: Optional[str], user_id: int, db: AsyncSession, exclude_uuid: Optional[str] = None) -> None:
-=======
 async def validate_folder_name(name: str, parent_uuid: Optional[str], user_uuid: str, db: AsyncSession, exclude_uuid: Optional[str] = None) -> None:
->>>>>>> dbe1c3b1
     """Validate folder name is unique at the same level"""
     # Sanitize folder name
     sanitized_name = name.strip()
@@ -134,11 +130,7 @@
         and_(
             ArchiveFolder.name == sanitized_name,
             ArchiveFolder.parent_uuid == parent_uuid,
-<<<<<<< HEAD
-            ArchiveFolder.user_id == user_id
-=======
             ArchiveFolder.user_uuid == user_uuid
->>>>>>> dbe1c3b1
         )
     )
     
@@ -368,22 +360,14 @@
                 )
         
         # Validate folder name is unique at this level
-<<<<<<< HEAD
-        await validate_folder_name(folder_data.name, folder_data.parent_uuid, current_user.id, db)
-=======
         await validate_folder_name(folder_data.name, folder_data.parent_uuid, current_user.uuid, db)
->>>>>>> dbe1c3b1
         
         # Create new folder (no path column needed - we generate paths dynamically)
         folder = ArchiveFolder(
             name=folder_data.name.strip(),
             description=folder_data.description,
             parent_uuid=folder_data.parent_uuid,
-<<<<<<< HEAD
-            user_id=current_user.id
-=======
             user_uuid=current_user.uuid
->>>>>>> dbe1c3b1
         )
         
         db.add(folder)
@@ -687,12 +671,9 @@
                     detail="Folder is not empty. Use force=true to delete non-empty folder."
                 )
         
-<<<<<<< HEAD
-=======
         # Decrement tag usage counts BEFORE deleting folder
         await tag_service.decrement_tags_on_delete(db, folder)
         
->>>>>>> dbe1c3b1
         # Delete folder and all contents (CASCADE handles this atomically)
         await db.delete(folder)
         await db.commit()
@@ -1437,81 +1418,7 @@
         preview=preview
     )
 
-<<<<<<< HEAD
-async def _handle_item_tags(db: AsyncSession, item: ArchiveItem, tag_names: List[str]):
-    """Handle item tag associations with proper module_type"""
-    
-    # Fetch existing associations
-    existing_rows = await db.execute(
-        select(archive_tags.c.tag_uuid).where(archive_tags.c.item_uuid == item.uuid)
-    )
-    rows = existing_rows.scalars().all()
-    existing_tag_uuids = set(rows)
-
-    # Clear existing tags
-    await db.execute(delete(archive_tags).where(archive_tags.c.item_uuid == item.uuid))
-
-    removed_tag_uuids = existing_tag_uuids.copy()
-    normalized_names = [t.strip() for t in (tag_names or []) if t and t.strip()]
-    if not normalized_names:
-        # Decrement counts for all removed tags
-        if removed_tag_uuids:
-            tag_rows = await db.execute(select(Tag).where(Tag.uuid.in_(removed_tag_uuids)))
-            for tag in tag_rows.scalars():
-                if tag.usage_count > 0:
-                    tag.usage_count -= 1
-        return
-
-    for tag_name in normalized_names:
-        # Get or create tag with proper module_type
-        result = await db.execute(
-            select(Tag).where(and_(
-                Tag.name == tag_name,
-                Tag.user_id == item.user_id,
-                Tag.module_type == "archive"
-            ))
-        )
-        tag = result.scalar_one_or_none()
-        
-        if not tag:
-            # Create new tag with archive module_type
-            tag = Tag(
-                name=tag_name, 
-                user_id=item.user_id,
-                module_type="archive",
-                usage_count=1,
-                color="#8b5cf6"  # Purple color for archive tags
-            )
-            db.add(tag)
-            await db.flush()
-        else:
-            # Check if this is a new association
-            is_new_association = tag.uuid not in existing_tag_uuids
-            
-            # Adjust removed set
-            if tag.uuid in removed_tag_uuids:
-                removed_tag_uuids.remove(tag.uuid)
-            
-            # Only increment count if this is a new association
-            if is_new_association:
-                tag.usage_count += 1
-        
-        # Create association
-        await db.execute(
-            archive_tags.insert().values(
-                item_uuid=item.uuid,
-                tag_uuid=tag.uuid
-            )
-        )
-=======
->>>>>>> dbe1c3b1
-
-    # Decrement counts for tags that were removed
-    if removed_tag_uuids:
-        tag_rows = await db.execute(select(Tag).where(Tag.uuid.in_(removed_tag_uuids)))
-        for tag in tag_rows.scalars():
-            if tag.usage_count > 0:
-                tag.usage_count -= 1
+    # Removed legacy _handle_item_tags in favor of centralized tag_service
 
 # --- START: COPIED FROM documents.py router ---
 
@@ -1540,7 +1447,6 @@
                     })
             except Exception as e:
                 logger.debug(f"imagesize extraction failed: {e}")
-<<<<<<< HEAD
 
         # Step 2: Try filetype (2MB - format detection only)
         if filetype and "format" not in metadata:
@@ -1570,37 +1476,6 @@
             except Exception as e:
                 logger.debug(f"PIL extraction failed: {e}")
 
-=======
-
-        # Step 2: Try filetype (2MB - format detection only)
-        if filetype and "format" not in metadata:
-            try:
-                kind = filetype.guess(file_path)
-                if kind and kind.extension:
-                    metadata.update({
-                        "format": kind.extension.replace('.', '').upper(),
-                        "extraction_method": "filetype (format detection)"
-                    })
-            except Exception as e:
-                logger.debug(f"filetype extraction failed: {e}")
-
-        # Step 3: Try Pillow (100MB - heavy fallback)
-        if Image and ("width" not in metadata or "height" not in metadata):
-            try:
-                with Image.open(file_path) as img:
-                    metadata.update({
-                        "width": img.width,
-                        "height": img.height,
-                        "format": img.format,
-                        "mode": img.mode,
-                        "extraction_method": "PIL (heavy fallback)"
-                    })
-            except ImportError:
-                pass  # PIL not installed
-            except Exception as e:
-                logger.debug(f"PIL extraction failed: {e}")
-
->>>>>>> dbe1c3b1
     # PDF METADATA - Multi-step fallback
     elif mime_type == 'application/pdf':
         # Step 1: Try pypdf (5MB - lightweight)
@@ -2051,11 +1926,7 @@
                     shutil.move(str(assembled), str(dest_path))
                 else:
                     # File removed successfully, now rename
-<<<<<<< HEAD
                     assembled.rename(dest_path)
-=======
-            assembled.rename(dest_path)
->>>>>>> dbe1c3b1
             else:
                 # Destination doesn't exist, safe to rename
                 assembled.rename(dest_path)
@@ -2222,11 +2093,7 @@
             )
         
         # Validate new folder name is unique at this level
-<<<<<<< HEAD
-        await validate_folder_name(new_name, folder.parent_uuid, current_user.id, db, exclude_uuid=folder.uuid)
-=======
         await validate_folder_name(new_name, folder.parent_uuid, current_user.uuid, db, exclude_uuid=folder.uuid)
->>>>>>> dbe1c3b1
         
         # Update the folder name
         folder.name = new_name.strip()
