"""
Document Model for File Management
"""

from sqlalchemy import Column, Integer, String, Text, DateTime, Boolean, ForeignKey, BigInteger
from sqlalchemy.sql import func
from sqlalchemy.orm import relationship
from uuid import uuid4

from app.models.base import Base
from app.config import nepal_now
from app.models.tag_associations import document_tags
from app.models.associations import document_projects


class Document(Base):
    """Document model for file management"""
    
    __tablename__ = "documents"
    
<<<<<<< HEAD
    id = Column(Integer, primary_key=True, index=True)  # Legacy counter (keeps counting lifetime entries)
    uuid = Column(String(36), unique=True, nullable=False, default=lambda: str(uuid4()), index=True)  # API identifier
=======
    id = Column(Integer, autoincrement=True, nullable=False, index=True)  # Legacy counter (keeps counting lifetime entries)
    uuid = Column(String(36), primary_key=True, nullable=False, default=lambda: str(uuid4()), index=True)  # Primary key
>>>>>>> dbe1c3b1
    title = Column(String(255), nullable=False, index=True)
    filename = Column(String(255), nullable=False)  # Stored filename on disk
    original_name = Column(String(255), nullable=False)  # Original uploaded name
    file_path = Column(String(500), nullable=False)  # Path relative to data directory
    file_size = Column(BigInteger, nullable=False)
    mime_type = Column(String(100), nullable=False)
    description = Column(Text, nullable=True)
    is_favorite = Column(Boolean, default=False, index=True)
    is_archived = Column(Boolean, default=False, index=True)
    is_exclusive_mode = Column(Boolean, default=False, index=True)  # If True, document is deleted when any of its projects are deleted
<<<<<<< HEAD
    user_id = Column(Integer, ForeignKey("users.id", ondelete="CASCADE"), nullable=False, index=True)
    project_id = Column(Integer, ForeignKey("projects.id", ondelete="SET NULL"), nullable=True, index=True)  # Legacy single project support
=======
    user_uuid = Column(String(36), ForeignKey("users.uuid", ondelete="CASCADE"), nullable=False, index=True)
    
    # Audit trail
    created_by = Column(String(36), ForeignKey("users.uuid"), nullable=False)
    
>>>>>>> dbe1c3b1
    created_at = Column(DateTime(timezone=True), server_default=nepal_now())
    updated_at = Column(DateTime(timezone=True), server_default=nepal_now(), onupdate=nepal_now())
    
    
    # Removed heavy columns: extracted_text, versioning, page_count, word_count, language
    # These can be added later if needed for specific use cases
    
    # Soft Delete
    is_deleted = Column(Boolean, default=False, index=True)
    
    
    # Relationships
    user = relationship("User", back_populates="documents")
<<<<<<< HEAD
    project = relationship("Project", back_populates="documents")  # Legacy single project
=======
>>>>>>> dbe1c3b1
    tag_objs = relationship("Tag", secondary=document_tags, back_populates="documents")
    projects = relationship("Project", secondary=document_projects, back_populates="documents_multi")
    
    def __repr__(self):
<<<<<<< HEAD
        return f"<Document(uuid={self.uuid}, id={self.id}, title='{self.title}')>" 
=======
        return f"<Document(id={self.id}, uuid={self.uuid}, title='{self.title}')>" 
>>>>>>> dbe1c3b1
<|MERGE_RESOLUTION|>--- conflicted
+++ resolved
@@ -18,13 +18,9 @@
     
     __tablename__ = "documents"
     
-<<<<<<< HEAD
-    id = Column(Integer, primary_key=True, index=True)  # Legacy counter (keeps counting lifetime entries)
-    uuid = Column(String(36), unique=True, nullable=False, default=lambda: str(uuid4()), index=True)  # API identifier
-=======
     id = Column(Integer, autoincrement=True, nullable=False, index=True)  # Legacy counter (keeps counting lifetime entries)
     uuid = Column(String(36), primary_key=True, nullable=False, default=lambda: str(uuid4()), index=True)  # Primary key
->>>>>>> dbe1c3b1
+    
     title = Column(String(255), nullable=False, index=True)
     filename = Column(String(255), nullable=False)  # Stored filename on disk
     original_name = Column(String(255), nullable=False)  # Original uploaded name
@@ -35,16 +31,11 @@
     is_favorite = Column(Boolean, default=False, index=True)
     is_archived = Column(Boolean, default=False, index=True)
     is_exclusive_mode = Column(Boolean, default=False, index=True)  # If True, document is deleted when any of its projects are deleted
-<<<<<<< HEAD
-    user_id = Column(Integer, ForeignKey("users.id", ondelete="CASCADE"), nullable=False, index=True)
-    project_id = Column(Integer, ForeignKey("projects.id", ondelete="SET NULL"), nullable=True, index=True)  # Legacy single project support
-=======
     user_uuid = Column(String(36), ForeignKey("users.uuid", ondelete="CASCADE"), nullable=False, index=True)
     
     # Audit trail
     created_by = Column(String(36), ForeignKey("users.uuid"), nullable=False)
     
->>>>>>> dbe1c3b1
     created_at = Column(DateTime(timezone=True), server_default=nepal_now())
     updated_at = Column(DateTime(timezone=True), server_default=nepal_now(), onupdate=nepal_now())
     
@@ -58,16 +49,9 @@
     
     # Relationships
     user = relationship("User", back_populates="documents")
-<<<<<<< HEAD
-    project = relationship("Project", back_populates="documents")  # Legacy single project
-=======
->>>>>>> dbe1c3b1
     tag_objs = relationship("Tag", secondary=document_tags, back_populates="documents")
     projects = relationship("Project", secondary=document_projects, back_populates="documents_multi")
     
     def __repr__(self):
-<<<<<<< HEAD
-        return f"<Document(uuid={self.uuid}, id={self.id}, title='{self.title}')>" 
-=======
         return f"<Document(id={self.id}, uuid={self.uuid}, title='{self.title}')>" 
->>>>>>> dbe1c3b1
+        