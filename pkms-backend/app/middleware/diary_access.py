"""
Diary Access Control Middleware

Ensures that diary entries can only be searched from within the diary module
for enhanced privacy and security.
"""

import logging
from fastapi import Request, HTTPException, status
from fastapi.responses import JSONResponse
from typing import Optional, Callable, Awaitable
from urllib.parse import parse_qs

logger = logging.getLogger(__name__)

class DiaryAccessMiddleware:
    """Middleware to control diary access in search operations"""

    def __init__(self, app):
        self.app = app

    async def __call__(self, scope, receive, send):
        if scope["type"] != "http":
            await self.app(scope, receive, send)
            return

        request = Request(scope, receive)

        # Check if this is a search request that might include diary
        if self.is_search_request(request):
            try:
                await self.validate_diary_access(request)
            except HTTPException as exc:
                response = JSONResponse(
                    status_code=exc.status_code,
                    content={"detail": exc.detail}
                )
                await response(scope, receive, send)
                return

        await self.app(scope, receive, send)

    def is_search_request(self, request: Request) -> bool:
        """Check if this is a search request"""
        return (
            request.url.path.startswith("/api/v1/search/") and
            "GET" == request.method
        )

    async def validate_diary_access(self, request: Request):
        """Validate that diary search is only accessed from diary module"""

        # Parse query parameters
        query_params = parse_qs(request.url.query)

        # Check if diary is included in modules
        modules = query_params.get('modules', [])
        if isinstance(modules, list) and len(modules) > 0:
            modules = modules[0].split(',')
        else:
            modules = []

        # Check if diary content types are requested
        content_types = query_params.get('content_types', [])
        if isinstance(content_types, list) and len(content_types) > 0:
            content_types = content_types[0].split(',')

        # Check if diary is explicitly included
        include_diary = (
            'diary' in modules or
            'diary' in content_types or
            query_params.get('exclude_diary', ['true'])[0].lower() == 'false'
        )

        if include_diary:
            # SECURITY: Check session token/cookie instead of fakeable headers
            session_token = request.cookies.get('pkms_refresh')
            if not session_token:
                logger.warning("🚫 Diary search attempt without valid session")
                raise HTTPException(
                    status_code=status.HTTP_401_UNAUTHORIZED,
                    detail="Authentication required for diary search"
                )

            # Verify session exists and is valid
            from app.database import get_db
            from app.models.user import Session
            from sqlalchemy import select
            from datetime import datetime
            
            async with get_db() as db:
                result = await db.execute(select(Session).where(Session.session_token == session_token))
                session = result.scalar_one_or_none()
                if not session or session.expires_at < datetime.now():
                    logger.warning("🚫 Diary search attempt with expired session")
                    raise HTTPException(
                        status_code=status.HTTP_401_UNAUTHORIZED,
                        detail="Session expired"
                    )
<<<<<<< HEAD
=======

                # Check if user has unlocked diary
                from app.routers.diary import _get_diary_password_from_session
                if not await _get_diary_password_from_session(session.user_id):
                    logger.warning(f"🚫 Diary search attempt without unlocked diary for user {session.user_id}")
                    raise HTTPException(
                        status_code=status.HTTP_403_FORBIDDEN,
                        detail="Diary must be unlocked to search"
                    )

        # Always exclude diary unless explicitly requested and authorized
        if not include_diary:
            # Force exclude diary for non-diary contexts
            if 'diary' in modules:
                modules.remove('diary')
            if 'diary' in content_types:
                content_types.remove('diary')


def diary_access_middleware(request: Request, call_next: Callable) -> Awaitable:
    """
    FastAPI middleware function for diary access control
    """

    # Skip for non-search requests
    if not request.url.path.startswith("/api/v1/search/"):
        return await call_next(request)

    # Parse query parameters to check for diary access
    try:
        query_string = request.url.query
        if query_string:
            from urllib.parse import parse_qs
            query_params = parse_qs(query_string)

            # Check diary-related parameters
            modules = query_params.get('modules', [])
            if isinstance(modules, list) and len(modules) > 0:
                modules = modules[0].split(',')

            content_types = query_params.get('content_types', [])
            if isinstance(content_types, list) and len(content_types) > 0:
                content_types = content_types[0].split(',')

            # Check if diary is being accessed
            include_diary = (
                'diary' in modules or
                'diary' in content_types or
                query_params.get('exclude_diary', ['true'])[0].lower() == 'false'
            )

            if include_diary:
                # Validate referer
                referer = request.headers.get('referer', '')
                is_from_diary = (
                    '/diary' in referer or
                    '/search/diary' in referer or
                    request.headers.get('X-Diary-Context', '').lower() == 'true'
                )
>>>>>>> dbe1c3b1

                # Check if user has unlocked diary
                from app.routers.diary import _get_diary_password_from_session
                if not await _get_diary_password_from_session(session.user_id):
                    logger.warning(f"🚫 Diary search attempt without unlocked diary for user {session.user_id}")
                    raise HTTPException(
                        status_code=status.HTTP_403_FORBIDDEN,
                        detail="Diary must be unlocked to search"
                    )

        # Note: Removing 'diary' from local lists doesn't affect the original request
        # This filtering should be handled at the service layer, not in middleware


# Legacy middleware function removed - functionality consolidated into DiaryAccessMiddleware class<|MERGE_RESOLUTION|>--- conflicted
+++ resolved
@@ -97,8 +97,6 @@
                         status_code=status.HTTP_401_UNAUTHORIZED,
                         detail="Session expired"
                     )
-<<<<<<< HEAD
-=======
 
                 # Check if user has unlocked diary
                 from app.routers.diary import _get_diary_password_from_session
@@ -109,56 +107,21 @@
                         detail="Diary must be unlocked to search"
                     )
 
-        # Always exclude diary unless explicitly requested and authorized
-        if not include_diary:
-            # Force exclude diary for non-diary contexts
-            if 'diary' in modules:
-                modules.remove('diary')
-            if 'diary' in content_types:
-                content_types.remove('diary')
-
-
-def diary_access_middleware(request: Request, call_next: Callable) -> Awaitable:
-    """
-    FastAPI middleware function for diary access control
-    """
-
-    # Skip for non-search requests
-    if not request.url.path.startswith("/api/v1/search/"):
-        return await call_next(request)
-
-    # Parse query parameters to check for diary access
-    try:
-        query_string = request.url.query
-        if query_string:
-            from urllib.parse import parse_qs
-            query_params = parse_qs(query_string)
-
-            # Check diary-related parameters
-            modules = query_params.get('modules', [])
-            if isinstance(modules, list) and len(modules) > 0:
-                modules = modules[0].split(',')
-
-            content_types = query_params.get('content_types', [])
-            if isinstance(content_types, list) and len(content_types) > 0:
-                content_types = content_types[0].split(',')
-
-            # Check if diary is being accessed
-            include_diary = (
-                'diary' in modules or
-                'diary' in content_types or
-                query_params.get('exclude_diary', ['true'])[0].lower() == 'false'
-            )
-
-            if include_diary:
-                # Validate referer
-                referer = request.headers.get('referer', '')
-                is_from_diary = (
-                    '/diary' in referer or
-                    '/search/diary' in referer or
-                    request.headers.get('X-Diary-Context', '').lower() == 'true'
-                )
->>>>>>> dbe1c3b1
+            # Verify session exists and is valid
+            from app.database import get_db
+            from app.models.user import Session
+            from sqlalchemy import select
+            from datetime import datetime
+            
+            async with get_db() as db:
+                result = await db.execute(select(Session).where(Session.session_token == session_token))
+                session = result.scalar_one_or_none()
+                if not session or session.expires_at < datetime.now():
+                    logger.warning("🚫 Diary search attempt with expired session")
+                    raise HTTPException(
+                        status_code=status.HTTP_401_UNAUTHORIZED,
+                        detail="Session expired"
+                    )
 
                 # Check if user has unlocked diary
                 from app.routers.diary import _get_diary_password_from_session
