--- conflicted
+++ resolved
@@ -65,11 +65,7 @@
             headers={"WWW-Authenticate": "Bearer"},
         )
     
-<<<<<<< HEAD
-    user_id_str = payload.get("sub")
-=======
     user_uuid = payload.get("sub")
->>>>>>> dbe1c3b1
     if user_id_str is None:
         raise HTTPException(
             status_code=status.HTTP_401_UNAUTHORIZED,
@@ -77,20 +73,6 @@
             headers={"WWW-Authenticate": "Bearer"},
         )
     
-<<<<<<< HEAD
-    # Convert string user_id to integer for database query
-    try:
-        user_id = int(user_id_str)
-    except (ValueError, TypeError):
-        raise HTTPException(
-            status_code=status.HTTP_401_UNAUTHORIZED,
-            detail="Invalid user ID in token",
-            headers={"WWW-Authenticate": "Bearer"},
-        )
-    
-    # Get user from database
-    result = await db.execute(select(User).where(User.id == user_id))
-=======
     if not user_uuid:
         raise HTTPException(
             status_code=status.HTTP_401_UNAUTHORIZED,
@@ -100,7 +82,6 @@
 
     # Get user from database by UUID
     result = await db.execute(select(User).where(User.uuid == user_uuid))
->>>>>>> dbe1c3b1
     user = result.scalar_one_or_none()
     
     if user is None:
