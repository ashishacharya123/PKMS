--- conflicted
+++ resolved
@@ -88,17 +88,10 @@
     try:
         payload = jwt.decode(token, settings.secret_key, algorithms=[settings.algorithm])
         return payload
-<<<<<<< HEAD
-    except ExpiredSignatureError:
-        logger.warning("JWT token has expired")
-        return None
-    except JWTError as e:
-=======
     except jwt.ExpiredSignatureError:
         logger.warning("JWT token has expired")
         return None
     except jwt.InvalidTokenError as e:
->>>>>>> dbe1c3b1
         logger.warning(f"Invalid JWT token: {str(e)}")
         return None
     except Exception as e:
