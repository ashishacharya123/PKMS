export interface DiaryDailyMetrics {
  // Physical Activity
  did_exercise?: boolean;
  exercise_minutes?: number;  // Only if did_exercise is true
  time_outside?: number;
  
  // Sleep
  sleep_duration?: number;
  
  // Mental Wellness
  did_meditation?: boolean;
  energy_level?: number;      // 1-5 scale
  stress_level?: number;       // 1-5 scale
  gratitude_practice?: boolean;
  
  // Daily Habits
  water_intake?: number;       // glasses
  screen_time?: number;        // hours
  reading_time?: number;       // minutes
  social_interaction?: boolean;
<<<<<<< HEAD
=======
  
  // Financial (simple, NPR)
  daily_income?: number;
  daily_expense?: number;
  
  // Context
  is_office_day?: boolean;
>>>>>>> dbe1c3b1
  
  custom_fields?: Record<string, any>;
}

export interface DiaryDailyMetadata {
  date: string;
  nepali_date?: string;
  metrics: DiaryDailyMetrics;
  created_at: string;
  updated_at: string;
}

export const WEATHER_CODES = [
  { value: 0, label: 'Clear' },
  { value: 1, label: 'Partly Cloudy' },
  { value: 2, label: 'Cloudy' },
  { value: 3, label: 'Rain' },
  { value: 4, label: 'Storm' },
  { value: 5, label: 'Snow' },
  { value: 6, label: 'Scorching Sun' },
] as const;

export type WeatherCode = typeof WEATHER_CODES[number]['value'];

export interface DiaryEntry {
  uuid: string;
  date: string;
  nepali_date?: string;
  title?: string;
  encrypted_blob: string;
  encryption_iv: string;
  mood?: number;
  weather_code?: WeatherCode;
  weather_label?: string;
  location?: string;
  daily_metrics: DiaryDailyMetrics;
  is_template?: boolean;
  from_template_id?: string | null;
  created_at: string;
  updated_at: string;
  media_count: number;
  tags: string[];
  content_length?: number;
}

export interface DiaryEntrySummary {
  uuid: string;
  date: string;
  nepali_date?: string;
  title?: string;
  mood?: number;
  weather_code?: WeatherCode;
  weather_label?: string;
  location?: string;
  daily_metrics: DiaryDailyMetrics;
  is_template?: boolean;
  from_template_id?: string | null;
  created_at: string;
  media_count: number;
  encrypted_blob: string;
  encryption_iv: string;
  tags: string[];
  content_length?: number;
<<<<<<< HEAD
=======
  is_favorite?: boolean;
>>>>>>> dbe1c3b1
}

export interface DiaryFormValues {
  uuid: string | null;
  date: Date;
  title: string;
  content: string;
  mood: number;
  weather_code?: WeatherCode;
  location?: string;
  daily_metrics: DiaryDailyMetrics;
  nepali_date?: string;
  tags: string[];
  is_template?: boolean;
  template_uuid?: string | null;
  from_template_id?: string | null;
}

export interface DiaryEntryCreatePayload {
  date: string;
  title?: string;
  encrypted_blob: string;
  encryption_iv: string;
  mood?: number;
  weather_code?: WeatherCode;
  location?: string;
  content_length?: number;
  daily_metrics?: DiaryDailyMetrics;
  nepali_date?: string;
  tags?: string[];
  is_template?: boolean;
  from_template_id?: string | null;
}

export interface DiaryEntryUpdatePayload extends DiaryEntryCreatePayload {
  uuid: string;
}

export interface DiaryCalendarData {
  date: string;
  has_entry: boolean;
  mood?: number;
  media_count: number;
}

export interface MoodStats {
  total_entries: number;
  average_mood: number;
  mood_distribution: Record<number, number>;
}

export interface WellnessTrendPoint {
  date: string;
  value: number | null;
  label?: string;
}

export interface WellnessStats {
  // Period info
  periodStart: string;
  periodEnd: string;
  totalDays: number;
  daysWithData: number;
  
  // Summary metrics
  wellnessScore: number | null;
  averageMood: number | null;
  averageSleep: number | null;
  
  // Mood data
  moodTrend: WellnessTrendPoint[];
  moodDistribution: Record<number, number>;
  
  // Sleep data
  sleepTrend: WellnessTrendPoint[];
  sleepQualityDays: number;
  
  // Exercise data
  exerciseTrend: WellnessTrendPoint[];
  daysExercised: number;
  exerciseFrequencyPerWeek: number;
  averageExerciseMinutes: number | null;
  
  // Screen time
  screenTimeTrend: WellnessTrendPoint[];
  averageScreenTime: number | null;
  
  // Energy & Stress
  energyTrend: WellnessTrendPoint[];
  stressTrend: WellnessTrendPoint[];
  averageEnergy: number | null;
  averageStress: number | null;
  
  // Hydration
  hydrationTrend: WellnessTrendPoint[];
  averageWaterIntake: number | null;
  
  // Mental wellness habits
  meditationDays: number;
  gratitudeDays: number;
  socialInteractionDays: number;
  
  // Correlations
  moodSleepCorrelation: Array<{ mood: number | null; sleep: number | null }>;
  correlationCoefficient: number | null;
  
  // Wellness score breakdown
  wellnessComponents: Record<string, number>;
  
  // Insights
  insights: Array<{
    type: 'positive' | 'negative' | 'neutral';
    message: string;
    metric: string;
  }>;
}

<<<<<<< HEAD
=======
export interface WeeklyHighlights {
  period_start: string;
  period_end: string;
  notes_created: number;
  documents_uploaded: number;
  todos_completed: number;
  diary_entries: number;
  archive_items_added: number;
  projects_created: number;
  projects_completed: number;
  total_income: number;
  total_expense: number;
  net_savings: number;
}

>>>>>>> dbe1c3b1
export type SortField = 'date' | 'created_at' | 'mood';
export type SortOrder = 'asc' | 'desc'; <|MERGE_RESOLUTION|>--- conflicted
+++ resolved
@@ -18,8 +18,6 @@
   screen_time?: number;        // hours
   reading_time?: number;       // minutes
   social_interaction?: boolean;
-<<<<<<< HEAD
-=======
   
   // Financial (simple, NPR)
   daily_income?: number;
@@ -27,7 +25,6 @@
   
   // Context
   is_office_day?: boolean;
->>>>>>> dbe1c3b1
   
   custom_fields?: Record<string, any>;
 }
@@ -91,10 +88,7 @@
   encryption_iv: string;
   tags: string[];
   content_length?: number;
-<<<<<<< HEAD
-=======
   is_favorite?: boolean;
->>>>>>> dbe1c3b1
 }
 
 export interface DiaryFormValues {
@@ -212,8 +206,6 @@
   }>;
 }
 
-<<<<<<< HEAD
-=======
 export interface WeeklyHighlights {
   period_start: string;
   period_end: string;
@@ -229,6 +221,5 @@
   net_savings: number;
 }
 
->>>>>>> dbe1c3b1
 export type SortField = 'date' | 'created_at' | 'mood';
 export type SortOrder = 'asc' | 'desc'; 