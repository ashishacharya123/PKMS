import { apiService } from './api';
import { coreDownloadService, DownloadProgress } from './shared/coreDownloadService';

// Types for todos
export interface ProjectBadge {
  id: number | null;  // null if project is deleted
  name: string;
  color: string;
  isExclusive: boolean;
  isDeleted: boolean;  // True if project was deleted (using snapshot name)
}

export interface Project {
  id: number;
  uuid: string;
  name: string;
  description?: string;
  color: string;
  is_archived: boolean;
  created_at: string;
  updated_at: string;
  todo_count: number;
  completed_count: number;
  
  // NEW: Additional fields
  status?: string;
  start_date?: string;
  end_date?: string;
  progress_percentage?: number;
}

export interface ProjectCreate {
  name: string;
  description?: string;
  color?: string;
}

export interface ProjectUpdate {
  name?: string;
  description?: string;
  color?: string;
  is_archived?: boolean;
}

export interface Todo {
  id: number;
  uuid: string;
  title: string;
  description?: string;
  project_id?: number;  // Legacy single project
  project_name?: string;  // Legacy single project name
  isExclusiveMode: boolean;
  start_date?: string;
  due_date?: string;
  priority: number;
  status: string;  // Now matches backend
  todo_type?: string;  // task, checklist, subtask
  order_index: number;  // New field for Kanban ordering
  parent_id?: number;  // For subtasks
  subtasks?: Todo[];  // Nested subtasks
  completed_at?: string;
  created_at: string;
  updated_at: string;
  tags: string[];
  days_until_due?: number;
  is_archived: boolean;
  is_favorite?: boolean;
  projects: ProjectBadge[];
<<<<<<< HEAD
=======
  
  // NEW: Additional fields
  completion_percentage?: number;
  estimate_minutes?: number;
  actual_minutes?: number;
  
  // NEW: Checklist functionality
  checklist_items?: ChecklistItem[];
}

export interface ChecklistItem {
  text: string;
  completed: boolean;
  order: number;
>>>>>>> dbe1c3b1
}

export interface TodoCreate {
  title: string;
  description?: string;
  project_id?: number;  // Legacy single project
  projectIds?: number[];  // Multi-project support
  isExclusiveMode?: boolean;
  parent_id?: number;  // For creating subtasks
  start_date?: string;
  due_date?: string;
  priority?: number;
  status?: string;  // Allow setting initial status
  order_index?: number;  // Allow setting initial order
  tags?: string[];
  is_archived?: boolean;
}

export interface TodoUpdate {
  title?: string;
  description?: string;
  project_id?: number;  // Legacy single project
  projectIds?: number[];  // Multi-project support
  isExclusiveMode?: boolean;
  parent_id?: number;  // For moving subtasks
  start_date?: string;
  due_date?: string;
  priority?: number;
  status?: string;
  order_index?: number;  // Allow updating order
  tags?: string[];
  is_archived?: boolean;
  is_favorite?: boolean;
}

export interface TodoSummary {
  id: number;
  uuid: string;
  title: string;
  project_name?: string;  // Legacy single project name
  isExclusiveMode: boolean;
  start_date?: string;
  due_date?: string;
  priority: number;
  status: string;
  order_index: number;  // New field for ordering
  parent_id?: number;  // For subtasks
  subtasks?: TodoSummary[];  // Nested subtasks
  created_at: string;
  tags: string[];
  days_until_due?: number;
  is_archived: boolean;
  is_favorite?: boolean;
  projects: ProjectBadge[];
}

export interface TodoStats {
  total: number;
  pending: number;
  in_progress: number;
  blocked: number;
  done: number;
  cancelled: number;
  overdue: number;
  due_today: number;
  due_this_week: number;
}

export interface TodoListParams {
  status?: string;
  priority?: number;
  project_id?: number;
  due_date?: string;
  overdue?: boolean;
  tag?: string;
  search?: string;
  limit?: number;
  offset?: number;
  is_archived?: boolean;
  is_favorite?: boolean;
}

class TodosService {
  private baseUrl = '/todos';

  // Project methods
  async createProject(projectData: ProjectCreate): Promise<Project> {
    const response = await apiService.post<Project>(`${this.baseUrl}/projects`, projectData);
    return response.data;
  }

  async getProjects(archived: boolean = false): Promise<Project[]> {
    const url = `${this.baseUrl}/projects?archived=${archived}`;
    const response = await apiService.get<Project[]>(url);
    return response.data;
  }

  async getProject(projectUuid: string): Promise<Project> {
    const response = await apiService.get<Project>(`${this.baseUrl}/projects/${projectUuid}`);
    return response.data;
  }

  async updateProject(projectUuid: string, projectData: ProjectUpdate): Promise<Project> {
    const response = await apiService.put<Project>(`${this.baseUrl}/projects/${projectUuid}`, projectData);
    return response.data;
  }

  async deleteProject(projectUuid: string): Promise<void> {
    await apiService.delete(`${this.baseUrl}/projects/${projectUuid}`);
  }

  // Todo methods
  async createTodo(todoData: TodoCreate): Promise<Todo> {
    const response = await apiService.post<Todo>(`${this.baseUrl}/`, todoData);
    return response.data;
  }

  async getTodos(params: TodoListParams = {}): Promise<TodoSummary[]> {
    const queryParams = new URLSearchParams();
    Object.entries(params).forEach(([key, value]) => {
      if (value !== undefined && value !== null) {
        queryParams.append(key, value.toString());
      }
    });
    const url = `${this.baseUrl}/${queryParams.toString() ? `?${queryParams.toString()}` : ''}`;
    const response = await apiService.get<TodoSummary[]>(url);
    return response.data;
  }

  async getTodo(todoUuid: string): Promise<Todo> {
    const response = await apiService.get<Todo>(`${this.baseUrl}/${todoUuid}`);
    return response.data;
  }

  async updateTodo(todoUuid: string, todoData: TodoUpdate): Promise<Todo> {
    const response = await apiService.put<Todo>(`${this.baseUrl}/${todoUuid}`, todoData);
    return response.data;
  }

  async completeTodo(todoUuid: string): Promise<Todo> {
    const response = await apiService.post<Todo>(`${this.baseUrl}/${todoUuid}/complete`);
    return response.data;
  }

  async updateTodoStatus(todoUuid: string, status: string): Promise<Todo> {
    const response = await apiService.patch<Todo>(`${this.baseUrl}/${todoUuid}/status?status=${status}`);
    return response.data;
  }

  async reorderTodo(todoUuid: string, orderIndex: number): Promise<Todo> {
    const response = await apiService.patch<Todo>(`${this.baseUrl}/${todoUuid}/reorder?order_index=${orderIndex}`);
    return response.data;
  }

  async deleteTodo(todoUuid: string): Promise<void> {
    await apiService.delete(`${this.baseUrl}/${todoUuid}`);
  }

  async archiveTodo(todoUuid: string, archive: boolean = true): Promise<Todo> {
    const response = await apiService.patch<Todo>(`${this.baseUrl}/${todoUuid}/archive?archive=${archive}`);
    return response.data;
  }

  /* ---------------------------------------------------------------------- */
  /*                               DOWNLOADS                                */
  /* ---------------------------------------------------------------------- */
  getExportUrl(todoId: number, format: 'pdf' | 'markdown' | 'txt' = 'pdf'): string {
    return `${this.baseUrl}/${todoId}/export?format=${format}`;
  }

  async downloadTodoExport(
    todoId: number,
    format: 'pdf' | 'markdown' | 'txt' = 'pdf',
    onProgress?: (p: DownloadProgress) => void,
  ): Promise<Blob> {
    return coreDownloadService.downloadFile(this.getExportUrl(todoId, format), {
      fileId: `${todoId}-${format}`,
      onProgress,
    });
  }

  // Statistics
  async getTodoStats(): Promise<TodoStats> {
    const response = await apiService.get<TodoStats>(`${this.baseUrl}/stats/overview`);
    return response.data;
  }

  // Utility methods
  getPriorityLabel(priority: number): string {
    const labels = {
      1: 'Low',
      2: 'Medium',
      3: 'High'
    };
    return labels[priority as keyof typeof labels] || 'Unknown';
  }

  getStatusLabel(status: string): string {
    const labels = {
      pending: 'Pending',
      in_progress: 'In Progress',
      blocked: 'Blocked',
      done: 'Done',
      cancelled: 'Cancelled'
    };
    return labels[status as keyof typeof labels] || status;
  }

  getDaysUntilDue(dueDate: string): number | null {
    if (!dueDate) return null;
    
    try {
      const due = new Date(dueDate);
      if (isNaN(due.getTime())) return null;
      
      const now = new Date();
      const diffTime = due.getTime() - now.getTime();
      const diffDays = Math.ceil(diffTime / (1000 * 60 * 60 * 24));
      
      return diffDays;
    } catch (error) {
      console.warn('Invalid due date format:', dueDate, error);
      return null;
    }
  }

  isOverdue(dueDate: string): boolean {
    if (!dueDate) return false;
    
    try {
      const due = new Date(dueDate);
      if (isNaN(due.getTime())) return false;
      
      const now = new Date();
      return due < now;
    } catch (error) {
      console.warn('Invalid due date format:', dueDate, error);
      return false;
    }
  }

  getPriorityColor(priority: number): string {
    const colors = {
      1: '#4CAF50', // Green for low
      2: '#FF9800', // Orange for medium
      3: '#F44336'  // Red for high
    };
    return colors[priority as keyof typeof colors] || '#757575';
  }

  getStatusColor(status: string): string {
    const colors = {
      pending: '#757575',
      in_progress: '#2196F3',
      blocked: '#FF9800',
      done: '#4CAF50',
      cancelled: '#F44336'
    };
    return colors[status as keyof typeof colors] || '#757575';
  }
}

export const todosService = new TodosService();

// Export individual methods for convenience
export const {
  createProject,
  getProjects,
  getProject,
  updateProject,
  deleteProject,
  createTodo,
  getTodos,
  getTodo,
  updateTodo,
  completeTodo,
  updateTodoStatus,
  reorderTodo,
  deleteTodo,
  archiveTodo,
  getExportUrl,
  downloadTodoExport,
  getTodoStats,
  getPriorityLabel,
  getStatusLabel,
  getDaysUntilDue,
  isOverdue,
  getPriorityColor,
  getStatusColor
} = todosService; 

// Subtask management functions
export const createSubtask = async (parentUuid: string, subtaskData: Omit<TodoCreate, 'parent_id'>): Promise<Todo> => {
  const response = await apiService.post(`/todos/${parentUuid}/subtasks`, {
    ...subtaskData
  });
  return response.data as Todo;
};

export const getSubtasks = async (parentUuid: string): Promise<Todo[]> => {
  const response = await apiService.get(`/todos/${parentUuid}/subtasks`);
  return response.data as Todo[];
};

export const moveSubtask = async (subtaskUuid: string, newParentUuid: string | null): Promise<Todo> => {
  const response = await apiService.patch(`/todos/${subtaskUuid}/move`, {
    parent_uuid: newParentUuid
  });
  return response.data as Todo;
};

export const reorderSubtasks = async (parentUuid: string, subtaskUuids: string[]): Promise<void> => {
  await apiService.patch(`/todos/${parentUuid}/subtasks/reorder`, {
    subtask_uuids: subtaskUuids
  });
}; <|MERGE_RESOLUTION|>--- conflicted
+++ resolved
@@ -66,8 +66,6 @@
   is_archived: boolean;
   is_favorite?: boolean;
   projects: ProjectBadge[];
-<<<<<<< HEAD
-=======
   
   // NEW: Additional fields
   completion_percentage?: number;
@@ -82,14 +80,13 @@
   text: string;
   completed: boolean;
   order: number;
->>>>>>> dbe1c3b1
 }
 
 export interface TodoCreate {
   title: string;
   description?: string;
   project_id?: number;  // Legacy single project
-  projectIds?: number[];  // Multi-project support
+  projectIds?: string[];  // Multi-project support (UUIDs)
   isExclusiveMode?: boolean;
   parent_id?: number;  // For creating subtasks
   start_date?: string;
@@ -105,7 +102,7 @@
   title?: string;
   description?: string;
   project_id?: number;  // Legacy single project
-  projectIds?: number[];  // Multi-project support
+  projectIds?: string[];  // Multi-project support (UUIDs)
   isExclusiveMode?: boolean;
   parent_id?: number;  // For moving subtasks
   start_date?: string;
@@ -239,11 +236,6 @@
 
   async deleteTodo(todoUuid: string): Promise<void> {
     await apiService.delete(`${this.baseUrl}/${todoUuid}`);
-  }
-
-  async archiveTodo(todoUuid: string, archive: boolean = true): Promise<Todo> {
-    const response = await apiService.patch<Todo>(`${this.baseUrl}/${todoUuid}/archive?archive=${archive}`);
-    return response.data;
   }
 
   /* ---------------------------------------------------------------------- */
