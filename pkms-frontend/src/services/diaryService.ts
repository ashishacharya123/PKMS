--- conflicted
+++ resolved
@@ -7,10 +7,7 @@
   MoodStats,
   WellnessStats,
   DiaryDailyMetadata,
-<<<<<<< HEAD
-=======
   WeeklyHighlights,
->>>>>>> dbe1c3b1
 } from '../types/diary';
 import { coreUploadService } from './shared/coreUploadService';
 import { coreDownloadService } from './shared/coreDownloadService';
@@ -206,14 +203,11 @@
     return response.data;
   }
 
-<<<<<<< HEAD
-=======
   async getWeeklyHighlights(): Promise<WeeklyHighlights> {
     const response = await apiService.get<WeeklyHighlights>(`${this.baseUrl}/weekly-highlights`);
     return response.data;
   }
 
->>>>>>> dbe1c3b1
   // --- Media Methods ---
 
   async uploadMedia(
