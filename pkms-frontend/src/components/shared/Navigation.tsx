import React, { useState } from 'react';
import { useLocation, Link, useNavigate } from 'react-router-dom';
import {
  AppShell,
  ScrollArea,
  Group,
  Text,
  UnstyledButton,
  ThemeIcon,
  Stack,
  
  Menu,
  Avatar,
  Divider,
  useMantineColorScheme,
  Box
} from '@mantine/core';
import {
  IconHome,
  IconNotes,
  IconFile,
  IconCheckbox,
  IconFolders,
  IconSearch,
  IconArchive,
  IconChevronDown,
  IconBook,
  IconLogout,
  IconBug,
  IconDatabase,
  IconKey,
  IconRefresh,
  IconRotateClockwise,
} from '@tabler/icons-react';
import { useAuthStore } from '../../stores/authStore';
import dashboardService from '../../services/dashboardService';
import { TestingInterface } from './TestingInterface';
import { BackupRestoreModal } from './BackupRestoreModal';
import RecoveryViewModal from '../auth/RecoveryViewModal';
import { apiService } from '../../services/api';

interface NavigationItem {
  label: string;
  icon: React.ComponentType<any>;
  path: string;
  color: string;
  description: string;
}

const navigationItems: NavigationItem[] = [
  {
    label: 'Dashboard',
    icon: IconHome,
    path: '/dashboard',
    color: 'blue',
    description: 'Overview and quick access'
  },
  {
    label: 'Notes',
    icon: IconNotes,
    path: '/notes',
    color: 'green',
    description: 'Markdown notes with linking'
  },
  {
    label: 'Documents',
    icon: IconFile,
    path: '/documents',
    color: 'orange',
    description: 'File management and search'
  },
  {
    label: 'Todos',
    icon: IconCheckbox,
    path: '/todos',
    color: 'red',
    description: 'Task management and kanban boards'
  },
  {
    label: 'Projects',
    icon: IconFolders,
    path: '/projects',
    color: 'orange',
    description: 'Project portfolios and progress tracking'
  },
  {
    label: 'Diary',
    icon: IconBook,
    path: '/diary',
    color: 'purple',
    description: 'Encrypted personal journal'
  },
  {
    label: 'Archive',
    icon: IconArchive,
    path: '/archive',
    color: 'teal',
    description: 'Hierarchical file organization'
  }
];

interface NavigationProps {
  collapsed?: boolean;
  onToggle?: () => void;
}

export function Navigation({ collapsed = false }: NavigationProps) {
  const navigate = useNavigate();
  const [userMenuOpened, setUserMenuOpened] = useState(false);
  const [testingModalOpened, setTestingModalOpened] = useState(false);
  const [backupModalOpened, setBackupModalOpened] = useState(false);
  const [recoveryViewModalOpened, setRecoveryViewModalOpened] = useState(false);
  const { user, logout } = useAuthStore();
  // const navigate = useNavigate();
  const location = useLocation();
  const { colorScheme } = useMantineColorScheme();

  const handleLogout = async () => {
    await logout();
  };

  const isActive = (path: string) => {
    if (path === '/') return location.pathname === '/';
    return location.pathname.startsWith(path);
  };

  // Reserved for future search integration

  // Reserved for future search input usage

  const NavigationLink = ({ item }: { item: NavigationItem }) => (
    <Box
      component={Link}
      to={item.path}
      style={{
        display: 'block',
        padding: '10px 14px',
        borderRadius: '8px',
        textDecoration: 'none',
        color: 'inherit',
        transition: 'all 0.2s ease',
        backgroundColor: isActive(item.path) ? 'var(--mantine-color-blue-light)' : 'transparent',
        border: isActive(item.path) ? '1px solid var(--mantine-color-blue-filled)' : '1px solid transparent',
      }}
      onMouseEnter={(e) => {
        e.currentTarget.style.backgroundColor = isActive(item.path) 
          ? 'var(--mantine-color-blue-light)' 
          : 'var(--mantine-color-gray-light)';
        e.currentTarget.style.transform = 'translateY(-1px)';
      }}
      onMouseLeave={(e) => {
        e.currentTarget.style.backgroundColor = isActive(item.path) ? 'var(--mantine-color-blue-light)' : 'transparent';
        e.currentTarget.style.transform = 'translateY(0)';
      }}
    >
      <Group gap="md" wrap="nowrap">
        <ThemeIcon
          size="md"
          variant="light"
          color={item.color}
          style={{
            border: isActive(item.path) ? `2px solid ${item.color}` : 'none',
          }}
        >
          <item.icon size={18} />
        </ThemeIcon>
        
        {!collapsed && (
          <div style={{ flex: 1, minWidth: 0 }}>
            <Text fw={500} size="sm" lineClamp={1}>
              {item.label}
            </Text>
            <Text size="xs" c="dimmed" lineClamp={1}>
              {item.description}
            </Text>
          </div>
        )}
      </Group>
    </Box>
  );

  return (
    <AppShell.Navbar
      w={collapsed ? 80 : 280}
      p="sm"
      style={{
        borderRight: `1px solid ${
          colorScheme === 'dark' ? 'var(--mantine-color-dark-4)' : 'var(--mantine-color-gray-3)'
        }`
      }}
    >
      {/* Header Section */}
      <AppShell.Section>
        <Group gap="sm" mb="xs" wrap="nowrap">
          <ThemeIcon size="xl" variant="gradient" gradient={{ from: 'blue', to: 'purple' }}>
            <IconBook size={28} />
          </ThemeIcon>
          {!collapsed && (
            <div style={{ flex: 1, minWidth: 0 }}>
              <Text size="xl" fw={700} variant="gradient" gradient={{ from: 'blue', to: 'purple' }}>
                PKMS
              </Text>
              <div>
                <Text size="10px" c="dimmed" lh={1.1}>
                  Personal Knowledge
                </Text>
                <Text size="10px" c="dimmed" lh={1.1}>
                  Management System
                </Text>
              </div>
            </div>
          )}
        </Group>
      </AppShell.Section>

      {/* Navigation Links */}
      <AppShell.Section grow component={ScrollArea}>
        <Stack gap="xs">
          {navigationItems.map((item) => (
            <NavigationLink key={item.path} item={item} />
          ))}
        </Stack>
      </AppShell.Section>

      {/* Footer Section */}
      <AppShell.Section>
        <Divider mb="sm" />
        
        {/* User Menu */}
        <Menu
          opened={userMenuOpened}
          onChange={setUserMenuOpened}
          position="top"
          withArrow
        >
          <Menu.Target>
            <UnstyledButton
              w="100%"
              p="xs"
              style={{
                borderRadius: 'var(--mantine-radius-md)',
                border: `1px solid ${
                  colorScheme === 'dark' ? 'var(--mantine-color-dark-4)' : 'var(--mantine-color-gray-3)'
                }`
              }}
              onMouseEnter={(e) => {
                e.currentTarget.style.backgroundColor = colorScheme === 'dark' 
                  ? 'var(--mantine-color-dark-6)' 
                  : 'var(--mantine-color-gray-0)';
              }}
              onMouseLeave={(e) => {
                e.currentTarget.style.backgroundColor = 'transparent';
              }}
            >
              <Group gap="sm" wrap="nowrap">
                <Avatar size="sm" color="blue">
                  {user?.username ? user.username.charAt(0).toUpperCase() : 'A'}
                </Avatar>
                {!collapsed && (
                  <>
                    <div style={{ flex: 1 }}>
                      <Text size="sm" fw={500} lineClamp={1}>
                        {user?.username || 'User'}
                      </Text>
                      <Text size="xs" c="dimmed">
                        {user?.last_login ? `Last login: ${dashboardService.formatLastUpdated(user.last_login)}` : 'Active'}
                      </Text>
                    </div>
                    <IconChevronDown size={14} />
                  </>
                )}
              </Group>
            </UnstyledButton>
          </Menu.Target>

          <Menu.Dropdown>
            <Menu.Item leftSection={<IconHome size={14} />}>
              Profile Settings
            </Menu.Item>

            <Menu.Item 
              leftSection={<IconRefresh size={14} />}
              onClick={async () => {
                try {
                  await apiService.extendSession();
                  setUserMenuOpened(false);
                } catch (e) {
                  // extendSession already handles notifications
                }
              }}
            >
              Refresh Session
            </Menu.Item>

            <Menu.Item 
              leftSection={<IconKey size={14} />}
              onClick={() => setRecoveryViewModalOpened(true)}
            >
              View Security Questions
            </Menu.Item>

            <Menu.Item 
              leftSection={<IconDatabase size={14} />}
              onClick={() => setBackupModalOpened(true)}
            >
              Backup & Restore
            </Menu.Item>
            
            <Menu.Divider />
            <Menu.Label>Search Tools</Menu.Label>
<<<<<<< HEAD
            <Menu.Item 
=======
            <Menu.Item
>>>>>>> dbe1c3b1
              leftSection={<IconSearch size={14} />}
              onClick={() => navigate('/search/unified')}
            >
              Unified Search
            </Menu.Item>
<<<<<<< HEAD
            <Menu.Item 
=======
            <Menu.Item
>>>>>>> dbe1c3b1
              leftSection={<IconSearch size={14} />}
              onClick={() => navigate('/search/fuzzy')}
            >
              Fuzzy Search
            </Menu.Item>
<<<<<<< HEAD
=======
            <Menu.Item
              leftSection={<IconRotateClockwise size={14} />}
              onClick={async () => {
                try {
                  await apiService.reindexSearchContent();
                  setUserMenuOpened(false);
                } catch (e) {
                  // reindexSearchContent already handles notifications
                }
              }}
            >
              Re-index Content
            </Menu.Item>
>>>>>>> dbe1c3b1
            
            <Menu.Item 
              leftSection={<IconBug size={14} />}
              onClick={() => setTestingModalOpened(true)}
            >
              Testing & Debug
            </Menu.Item>

            <Menu.Divider />
            <Menu.Item 
              leftSection={<IconLogout size={14} />} 
              color="red"
              onClick={handleLogout}
            >
              Logout
            </Menu.Item>
          </Menu.Dropdown>
        </Menu>
      </AppShell.Section>

      {/* Testing Interface Modal */}
      <TestingInterface 
        opened={testingModalOpened}
        onClose={() => setTestingModalOpened(false)}
      />

      {/* Backup & Restore Modal */}
      <BackupRestoreModal
        opened={backupModalOpened}
        onClose={() => setBackupModalOpened(false)}
      />

      {/* Recovery View Modal */}
      <RecoveryViewModal
        opened={recoveryViewModalOpened}
        onClose={() => setRecoveryViewModalOpened(false)}
      />
    </AppShell.Navbar>
  );
}<|MERGE_RESOLUTION|>--- conflicted
+++ resolved
@@ -308,28 +308,18 @@
             
             <Menu.Divider />
             <Menu.Label>Search Tools</Menu.Label>
-<<<<<<< HEAD
-            <Menu.Item 
-=======
             <Menu.Item
->>>>>>> dbe1c3b1
               leftSection={<IconSearch size={14} />}
               onClick={() => navigate('/search/unified')}
             >
               Unified Search
             </Menu.Item>
-<<<<<<< HEAD
-            <Menu.Item 
-=======
             <Menu.Item
->>>>>>> dbe1c3b1
               leftSection={<IconSearch size={14} />}
               onClick={() => navigate('/search/fuzzy')}
             >
               Fuzzy Search
             </Menu.Item>
-<<<<<<< HEAD
-=======
             <Menu.Item
               leftSection={<IconRotateClockwise size={14} />}
               onClick={async () => {
@@ -343,7 +333,6 @@
             >
               Re-index Content
             </Menu.Item>
->>>>>>> dbe1c3b1
             
             <Menu.Item 
               leftSection={<IconBug size={14} />}
