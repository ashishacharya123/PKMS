import React, { useState, useMemo } from 'react';
<<<<<<< HEAD
import { Box, Group, Text, Paper, Stack, Badge, ActionIcon, Menu, Button, Select } from '@mantine/core';
import { IconDots, IconEdit, IconTrash, IconArchive } from '@tabler/icons-react';
=======
import { Box, Group, Text, Paper, Stack, Badge, ActionIcon, Menu, Button, Select, Progress, Tooltip } from '@mantine/core';
import { IconDots, IconEdit, IconTrash, IconArchive, IconClock, IconUsers, IconWorld } from '@tabler/icons-react';
>>>>>>> dbe1c3b1
import { Todo } from '../../services/todosService';

interface TimelineViewProps {
  todos: Todo[];
  onTodoEdit: (todo: Todo) => void;
  onTodoDelete?: (todoId: number, title: string) => void;
  onTodoArchive?: (todoId: number) => void;
}

interface TimelineTodo extends Todo {
  startDate: Date;
  endDate: Date;
  duration: number;
}

export const TimelineView: React.FC<TimelineViewProps> = ({
  todos,
  onTodoEdit,
  onTodoDelete,
  onTodoArchive
}) => {
  const [zoomLevel, setZoomLevel] = useState<'week' | 'month' | 'quarter'>('month');
  const [currentDate, setCurrentDate] = useState(new Date());

  const timelineTodos = useMemo(() => {
    return todos
      .filter(todo => todo.start_date && todo.due_date)
      .map(todo => {
        const startDate = new Date(todo.start_date!); // Filtered above
        const endDate = new Date(todo.due_date!); // Filtered above
        const duration = Math.ceil((endDate.getTime() - startDate.getTime()) / (1000 * 60 * 60 * 24));
        
        return {
          ...todo,
          startDate,
          endDate,
          duration
        };
      })
      .sort((a, b) => a.startDate.getTime() - b.startDate.getTime());
  }, [todos]);

  const timelineData = useMemo(() => {
    const startDate = new Date(currentDate);
    const endDate = new Date(currentDate);
    
    switch (zoomLevel) {
      case 'week':
        startDate.setDate(startDate.getDate() - startDate.getDay());
        endDate.setDate(endDate.getDate() + (6 - endDate.getDay()));
        break;
      case 'month':
        startDate.setDate(1);
        endDate.setMonth(endDate.getMonth() + 1, 0);
        break;
      case 'quarter':
        const quarter = Math.floor(startDate.getMonth() / 3);
        startDate.setMonth(quarter * 3, 1);
        endDate.setMonth((quarter + 1) * 3, 0);
        break;
    }
    
    return { startDate, endDate };
  }, [currentDate, zoomLevel]);

  const getTimelinePosition = (todo: TimelineTodo) => {
    const totalDuration = timelineData.endDate.getTime() - timelineData.startDate.getTime();
    const todoStart = todo.startDate.getTime() - timelineData.startDate.getTime();
    const position = (todoStart / totalDuration) * 100;
    const width = (todo.duration / (totalDuration / (1000 * 60 * 60 * 24))) * 100;
    
    return { left: `${Math.max(0, position)}%`, width: `${Math.min(100, width)}%` };
  };

  const getPriorityColor = (priority: number): string => {
    const colors = {
      1: '#4CAF50', // Green for low
      2: '#FF9800', // Orange for medium
      3: '#F44336', // Red for high
      4: '#9C27B0'  // Purple for urgent
    };
    return colors[priority as keyof typeof colors] || '#757575';
  };

  const getStatusColor = (status: string): string => {
    const colors = {
      pending: '#757575',
      in_progress: '#2196F3',
      blocked: '#FF9800',
      done: '#4CAF50',
      cancelled: '#F44336'
    };
    return colors[status as keyof typeof colors] || '#757575';
  };

  const navigateTimeline = (direction: 'prev' | 'next') => {
    setCurrentDate(prev => {
      const newDate = new Date(prev);
      switch (zoomLevel) {
        case 'week':
          newDate.setDate(prev.getDate() + (direction === 'next' ? 7 : -7));
          break;
        case 'month':
          newDate.setMonth(prev.getMonth() + (direction === 'next' ? 1 : -1));
          break;
        case 'quarter':
          newDate.setMonth(prev.getMonth() + (direction === 'next' ? 3 : -3));
          break;
      }
      return newDate;
    });
  };

  const formatDate = (date: Date) => {
    switch (zoomLevel) {
      case 'week':
        return date.toLocaleDateString('en-US', { month: 'short', day: 'numeric' });
      case 'month':
        return date.toLocaleDateString('en-US', { month: 'short', day: 'numeric' });
      case 'quarter':
        return date.toLocaleDateString('en-US', { month: 'short', year: 'numeric' });
      default:
        return date.toLocaleDateString();
    }
  };

  const generateTimelineHeaders = () => {
    const headers = [];
    const current = new Date(timelineData.startDate);
    
    while (current <= timelineData.endDate) {
      headers.push({
        date: new Date(current),
        label: formatDate(current)
      });
      
      switch (zoomLevel) {
        case 'week':
          current.setDate(current.getDate() + 1);
          break;
        case 'month':
          current.setDate(current.getDate() + 1);
          break;
        case 'quarter':
          current.setMonth(current.getMonth() + 1);
          break;
      }
    }
    
    return headers;
  };

  return (
    <Box p="md">
      {/* Timeline Controls */}
      <Group justify="space-between" mb="lg">
        <Group>
          <Button
            variant="subtle"
            onClick={() => navigateTimeline('prev')}
          >
            Previous
          </Button>
          
          <Select
            value={zoomLevel}
            onChange={(value) => setZoomLevel(value as 'week' | 'month' | 'quarter')}
            data={[
              { value: 'week', label: 'Week' },
              { value: 'month', label: 'Month' },
              { value: 'quarter', label: 'Quarter' }
            ]}
            style={{ minWidth: 120 }}
          />
          
          <Button
            variant="subtle"
            onClick={() => navigateTimeline('next')}
          >
            Next
          </Button>
        </Group>
        
        <Text fw={600} size="lg">
          {timelineData.startDate.toLocaleDateString()} - {timelineData.endDate.toLocaleDateString()}
        </Text>
      </Group>

      {/* Timeline Headers */}
      <Box style={{ position: 'relative', marginBottom: '20px' }}>
        <Box style={{ display: 'flex', borderBottom: '2px solid #e0e0e0' }}>
          {generateTimelineHeaders().map((header, index) => (
            <Box
              key={index}
              style={{
                flex: 1,
                textAlign: 'center',
                padding: '8px',
                borderRight: '1px solid #e0e0e0',
                fontSize: '12px',
                fontWeight: 500
              }}
            >
              {header.label}
            </Box>
          ))}
        </Box>
      </Box>

      {/* Timeline Content */}
      <Box style={{ position: 'relative', minHeight: '400px' }}>
        {timelineTodos.map((todo) => {
          const position = getTimelinePosition(todo);
          
          return (
            <Box
              key={todo.id}
              style={{
                position: 'absolute',
                left: position.left,
                width: position.width,
                top: `${(timelineTodos.indexOf(todo) * 60) + 20}px`,
                height: '50px'
              }}
            >
              <Paper
                shadow="xs"
                p="xs"
                style={{
                  height: '100%',
                  borderLeft: `4px solid ${getPriorityColor(todo.priority)}`,
                  backgroundColor: getStatusColor(todo.status) + '10',
                  cursor: 'pointer'
                }}
              >
                <Stack gap={2} style={{ height: '100%' }}>
                  <Text
                    size="xs"
                    fw={500}
                    lineClamp={1}
                    style={{ fontSize: '10px' }}
                  >
                    {todo.title}
                  </Text>
                  
                  <Group gap={4}>
                    <Badge
                      size="xs"
                      variant="light"
                      style={{
                        backgroundColor: getStatusColor(todo.status) + '20',
                        color: getStatusColor(todo.status),
                        fontSize: '8px'
                      }}
                    >
                      {todo.status}
                    </Badge>
                    
                    {todo.project_name && (
                      <Badge
                        variant="outline"
                        style={{ fontSize: '8px' }}
                      >
                        {todo.project_name}
                      </Badge>
                    )}
                  </Group>

                  {/* NEW: Completion Progress */}
                  {todo.completion_percentage !== undefined && todo.completion_percentage > 0 && (
                    <Progress 
                      value={todo.completion_percentage} 
                      size="xs" 
                      color={todo.completion_percentage === 100 ? 'green' : 'blue'}
                      style={{ height: '2px' }}
                    />
                  )}

                  {/* NEW: Time Tracking & Collaboration Icons */}
                  <Group gap={2} justify="space-between">
                    <Group gap={2}>
                      {todo.estimate_minutes && (
                        <Tooltip label={`Est: ${Math.round(todo.estimate_minutes / 60)}h ${todo.estimate_minutes % 60}m`}>
                          <IconClock size={8} color="gray" />
                        </Tooltip>
                      )}
                      {todo.actual_minutes && (
                        <Tooltip label={`Actual: ${Math.round(todo.actual_minutes / 60)}h ${todo.actual_minutes % 60}m`}>
                          <IconClock size={8} color="blue" />
                        </Tooltip>
                      )}
                    </Group>
                    
                  </Group>

                  <Menu>
                    <Menu.Target>
                      <ActionIcon size="xs" variant="subtle" style={{ alignSelf: 'flex-end' }}>
                        <IconDots size={8} />
                      </ActionIcon>
                    </Menu.Target>
                    <Menu.Dropdown>
                      <Menu.Item
                        leftSection={<IconEdit size={12} />}
                        onClick={() => onTodoEdit(todo)}
                      >
                        Edit
                      </Menu.Item>
                      <Menu.Item
                        leftSection={<IconArchive size={12} />}
                        onClick={() => onTodoArchive && onTodoArchive(todo.id)}
                      >
                        Archive
                      </Menu.Item>
                      <Menu.Item
                        leftSection={<IconTrash size={12} />}
                        color="red"
                        onClick={() => onTodoDelete && onTodoDelete(todo.id, todo.title)}
                      >
                        Delete
                      </Menu.Item>
                    </Menu.Dropdown>
                  </Menu>
                </Stack>
              </Paper>
            </Box>
          );
        })}
      </Box>

      {/* Legend */}
      <Paper shadow="xs" p="md" mt="lg">
        <Text fw={600} mb="xs">Legend</Text>
        <Group gap="lg">
          <Group gap="xs">
            <Box style={{ width: '16px', height: '16px', backgroundColor: '#4CAF50' }} />
            <Text size="sm">Low Priority</Text>
          </Group>
          <Group gap="xs">
            <Box style={{ width: '16px', height: '16px', backgroundColor: '#FF9800' }} />
            <Text size="sm">Medium Priority</Text>
          </Group>
          <Group gap="xs">
            <Box style={{ width: '16px', height: '16px', backgroundColor: '#F44336' }} />
            <Text size="sm">High Priority</Text>
          </Group>
          <Group gap="xs">
            <Box style={{ width: '16px', height: '16px', backgroundColor: '#9C27B0' }} />
            <Text size="sm">Urgent Priority</Text>
          </Group>
        </Group>
      </Paper>
    </Box>
  );
};<|MERGE_RESOLUTION|>--- conflicted
+++ resolved
@@ -1,11 +1,6 @@
 import React, { useState, useMemo } from 'react';
-<<<<<<< HEAD
-import { Box, Group, Text, Paper, Stack, Badge, ActionIcon, Menu, Button, Select } from '@mantine/core';
-import { IconDots, IconEdit, IconTrash, IconArchive } from '@tabler/icons-react';
-=======
 import { Box, Group, Text, Paper, Stack, Badge, ActionIcon, Menu, Button, Select, Progress, Tooltip } from '@mantine/core';
 import { IconDots, IconEdit, IconTrash, IconArchive, IconClock, IconUsers, IconWorld } from '@tabler/icons-react';
->>>>>>> dbe1c3b1
 import { Todo } from '../../services/todosService';
 
 interface TimelineViewProps {
