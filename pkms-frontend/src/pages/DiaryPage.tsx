--- conflicted
+++ resolved
@@ -60,10 +60,7 @@
 import { format, parseISO } from 'date-fns';
 import { notifications } from '@mantine/notifications';
 import { WellnessAnalytics } from '../components/diary/WellnessAnalytics';
-<<<<<<< HEAD
-=======
 import WeeklyHighlightsPanel from '../components/diary/WeeklyHighlightsPanel';
->>>>>>> dbe1c3b1
 import EncryptionStatus from '../components/diary/EncryptionStatus';
 import { AdvancedDiarySearch } from '../components/diary/AdvancedDiarySearch';
 import DiarySearch from '../components/diary/DiarySearch';
@@ -860,8 +857,6 @@
           <>
             {/* Analytics & Tracking Sections - Only one can be open at a time */}
             <Accordion variant="contained" defaultValue="" multiple={false}>
-<<<<<<< HEAD
-=======
               <Accordion.Item value="weekly-highlights">
                 <Accordion.Control>
                   <Text fw={600} size="md">🌟 Weekly Highlights (Weekends)</Text>
@@ -870,7 +865,6 @@
                   <WeeklyHighlightsPanel />
                 </Accordion.Panel>
               </Accordion.Item>
->>>>>>> dbe1c3b1
               {/* Wellness Analytics */}
               <Accordion.Item value="wellness-analytics">
                 <Accordion.Control>
@@ -1291,11 +1285,7 @@
             </Grid>
 
             {/* Historical Entries - Shows entries from past (yesterday, last week, last month, last year) */}
-<<<<<<< HEAD
-            <HistoricalEntries onViewEntry={handleViewEntry} />
-=======
             <HistoricalEntries onViewEntry={handleViewEntry} selectedDate={selectedDate} />
->>>>>>> dbe1c3b1
           </>
         ) : null}
       </Stack>
