import { useState } from 'react';
import { useAuthenticatedEffect } from '../hooks/useAuthenticatedEffect';
import { useParams, useNavigate } from 'react-router-dom';
import {
  Container,
  Title,
  Group,
  Paper,
  Text,
  Stack,
  Badge,
  Tabs,
  Button,
  ActionIcon,
  Alert,
  LoadingOverlay,
<<<<<<< HEAD
  Tooltip
=======
  Tooltip,
  Progress,
  RingProgress,
  SimpleGrid
>>>>>>> dbe1c3b1
} from '@mantine/core';
import {
  IconArrowLeft,
  IconEdit,
  IconTrash,
  IconLock,
  IconLink,
  IconAlertTriangle,
  IconNote,
  IconFile,
<<<<<<< HEAD
  IconCheckbox
=======
  IconCheckbox,
  IconCalendar,
  IconProgress
>>>>>>> dbe1c3b1
} from '@tabler/icons-react';
import { notifications } from '@mantine/notifications';
import { todosService, Project, Todo } from '../services/todosService';
import { notesService, NoteSummary } from '../services/notesService';
import { documentsService, DocumentSummary } from '../services/documentsService';

export function ProjectDashboardPage() {
  const { projectId } = useParams<{ projectId: string }>();
  const navigate = useNavigate();
  
  const [project, setProject] = useState<Project | null>(null);
  const [loading, setLoading] = useState(true);
  
  // Items state
  const [notes, setNotes] = useState<NoteSummary[]>([]);
  const [documents, setDocuments] = useState<DocumentSummary[]>([]);
  const [todos, setTodos] = useState<Todo[]>([]);
  
  // Separate exclusive and linked items
  const exclusiveNotes = notes.filter(n => n.isExclusiveMode);
  const linkedNotes = notes.filter(n => !n.isExclusiveMode);
  
  const exclusiveDocs = documents.filter(d => d.isExclusiveMode);
  const linkedDocs = documents.filter(d => !d.isExclusiveMode);
  
  const exclusiveTodos = todos.filter(t => t.isExclusiveMode);
  const linkedTodos = todos.filter(t => !t.isExclusiveMode);

  useAuthenticatedEffect(() => {
    if (projectId) {
      loadProjectData();
    }
  }, [projectId]);

  const loadProjectData = async () => {
    try {
      setLoading(true);
      
      // Load project details
      const projectData = await todosService.getProject(projectId!);
      setProject(projectData);
      
      // Load all items for this project
      const [notesData, docsData, todosData] = await Promise.all([
        notesService.listNotes({}), // TODO: Add project filtering by UUID
        documentsService.listDocuments({}), // TODO: Add project filtering by UUID
        todosService.getTodos({}) // TODO: Add project filtering by UUID
      ]);

      // Filter items by project (temporary solution until services support UUID filtering)
      const filteredNotes = notesData.filter(note =>
        note.projects?.some(p => p.id === projectData.id)
      );
      const filteredDocs = docsData.filter(doc =>
        doc.projects?.some(p => p.id === projectData.id)
      );
      const filteredTodos = todosData.filter(todo =>
        todo.projects?.some(p => p.id === projectData.id)
      );

      setNotes(filteredNotes);
      setDocuments(filteredDocs);
      setTodos(filteredTodos as Todo[]);
    } catch (error) {
      console.error('Failed to load project data:', error);
      notifications.show({
        title: 'Error',
        message: 'Failed to load project data',
        color: 'red'
      });
    } finally {
      setLoading(false);
    }
  };

  const handleDelete = async () => {
    if (!project) return;
    
    const exclusiveCount = exclusiveNotes.length + exclusiveDocs.length + exclusiveTodos.length;
    const linkedCount = linkedNotes.length + linkedDocs.length + linkedTodos.length;
    
    const confirmMessage = `Delete project "${project.name}"?\n\n⚠️ Warning:\n` +
      `- ${exclusiveCount} exclusive items will be PERMANENTLY DELETED\n` +
      `- ${linkedCount} linked items will preserve project name as "deleted"\n\n` +
      `This action cannot be undone!`;
    
    if (!window.confirm(confirmMessage)) {
      return;
    }

    try {
      await todosService.deleteProject(project.uuid!);
      notifications.show({
        title: 'Success',
        message: 'Project deleted successfully',
        color: 'green'
      });
      navigate('/projects');
    } catch (error) {
      notifications.show({
        title: 'Error',
        message: 'Failed to delete project',
        color: 'red'
      });
    }
  };

  if (!project) {
    return (
      <Container size="xl" py="xl">
        <LoadingOverlay visible={loading} />
        {!loading && (
          <Alert color="red" title="Project Not Found">
            The project you're looking for doesn't exist or you don't have permission to view it.
          </Alert>
        )}
      </Container>
    );
  }

  const ItemCard = ({ 
    item, 
    type, 
    onNavigate 
  }: { 
    item: NoteSummary | DocumentSummary | Todo; 
    type: 'note' | 'document' | 'todo';
    onNavigate: () => void;
  }) => (
    <Paper
      p="sm"
      withBorder
      style={{ cursor: 'pointer' }}
      onClick={onNavigate}
    >
      <Group justify="space-between" wrap="nowrap">
        <Group gap="xs" style={{ flex: 1, minWidth: 0 }}>
          {type === 'note' && <IconNote size={18} />}
          {type === 'document' && <IconFile size={18} />}
          {type === 'todo' && <IconCheckbox size={18} />}
          <Text size="sm" fw={500} truncate style={{ flex: 1 }}>
            {item.title || (item as any).original_name}
          </Text>
        </Group>
        <Group gap="xs">
          {(() => {
            // Normalize both camelCase and snake_case
            const isExclusive = (item as any).isExclusiveMode ?? (item as any).is_exclusive_mode ?? false;
            return isExclusive ? (
              <Tooltip label="Exclusive - Will be deleted with project">
                <IconLock size={16} color="var(--mantine-color-red-6)" />
              </Tooltip>
            ) : (
              <Tooltip label="Linked - Will survive deletion">
                <IconLink size={16} color="var(--mantine-color-blue-6)" />
              </Tooltip>
            );
          })()}
          {item.tags && item.tags.length > 0 && (
            <Badge size="xs" variant="dot">
              {item.tags.length} tags
            </Badge>
          )}
        </Group>
      </Group>
    </Paper>
  );

  return (
    <Container size="xl" py="xl">
      <Stack gap="lg">
        {/* Header */}
        <Group justify="space-between" align="flex-start">
          <Stack gap="xs">
            <Group gap="sm">
              <ActionIcon
                variant="subtle"
                color="gray"
                onClick={() => navigate('/projects')}
              >
                <IconArrowLeft size={18} />
              </ActionIcon>
              <div
                style={{
                  width: 20,
                  height: 20,
                  borderRadius: '50%',
                  backgroundColor: project.color
                }}
              />
              <Title order={2}>{project.name}</Title>
            </Group>
            {project.description && (
              <Text size="sm" c="dimmed" ml={44}>
                {project.description}
              </Text>
            )}
          </Stack>
          <Group>
            <Button
              variant="light"
              leftSection={<IconEdit size={18} />}
              onClick={() => navigate(`/projects`)} // Navigate back to list where edit modal opens
            >
              Edit
            </Button>
            <Button
              variant="light"
              color="red"
              leftSection={<IconTrash size={18} />}
              onClick={handleDelete}
            >
              Delete
            </Button>
          </Group>
        </Group>

<<<<<<< HEAD
        {/* Stats */}
        <Group gap="md">
          <Paper p="md" withBorder style={{ flex: 1 }}>
=======
        {/* Stats with Visual Progress */}
        <SimpleGrid cols={{ base: 1, sm: 2, md: 4 }} spacing="md">
          <Paper p="md" withBorder>
>>>>>>> dbe1c3b1
            <Stack gap={4}>
              <Text size="xs" c="dimmed">Total Tasks</Text>
              <Text size="xl" fw={700}>{project.todo_count}</Text>
            </Stack>
          </Paper>
<<<<<<< HEAD
          <Paper p="md" withBorder style={{ flex: 1 }}>
=======
          <Paper p="md" withBorder>
>>>>>>> dbe1c3b1
            <Stack gap={4}>
              <Text size="xs" c="dimmed">Completed</Text>
              <Text size="xl" fw={700} c="green">{project.completed_count}</Text>
            </Stack>
          </Paper>
<<<<<<< HEAD
          <Paper p="md" withBorder style={{ flex: 1 }}>
            <Stack gap={4}>
              <Text size="xs" c="dimmed">Progress</Text>
              <Text size="xl" fw={700} c="blue">
                {project.todo_count > 0 ? Math.round((project.completed_count / project.todo_count) * 100) : 0}%
              </Text>
            </Stack>
          </Paper>
=======
          <Paper p="md" withBorder>
            <Stack gap={4}>
              <Text size="xs" c="dimmed">In Progress</Text>
              <Text size="xl" fw={700} c="blue">
                {todos.filter(t => t.status === 'in_progress').length}
              </Text>
            </Stack>
          </Paper>
          <Paper p="md" withBorder>
            <Stack gap={4}>
              <Text size="xs" c="dimmed">Blocked</Text>
              <Text size="xl" fw={700} c="red">
                {todos.filter(t => t.status === 'blocked').length}
              </Text>
            </Stack>
          </Paper>
        </SimpleGrid>

        {/* Visual Progress Indicator */}
        <Paper p="lg" withBorder>
          <Stack gap="md">
            <Group justify="space-between">
              <Text fw={600} size="lg">Overall Progress</Text>
              <Text size="xl" fw={700} c="blue">
                {project.todo_count > 0 ? Math.round((project.completed_count / project.todo_count) * 100) : 0}%
              </Text>
            </Group>
            <Progress
              value={project.todo_count > 0 ? (project.completed_count / project.todo_count) * 100 : 0}
              size="xl"
              radius="md"
              color="blue"
              animated
            />
            <Group gap="xl" justify="center">
              <Stack gap={2} align="center">
                <Text size="xs" c="dimmed">Completed</Text>
                <Badge color="green" variant="filled" size="lg">
                  {project.completed_count}
                </Badge>
              </Stack>
              <Stack gap={2} align="center">
                <Text size="xs" c="dimmed">Remaining</Text>
                <Badge color="gray" variant="filled" size="lg">
                  {project.todo_count - project.completed_count}
                </Badge>
              </Stack>
              <Stack gap={2} align="center">
                <Text size="xs" c="dimmed">Total</Text>
                <Badge color="blue" variant="filled" size="lg">
                  {project.todo_count}
                </Badge>
              </Stack>
            </Group>
          </Stack>
        </Paper>

        {/* Todo Status Breakdown */}
        <Paper p="lg" withBorder>
          <Stack gap="md">
            <Text fw={600} size="lg">Task Status Breakdown</Text>
            <Group justify="center">
              <RingProgress
                size={200}
                thickness={24}
                sections={[
                  { 
                    value: project.todo_count > 0 ? (todos.filter(t => t.status === 'done').length / project.todo_count) * 100 : 0, 
                    color: 'green',
                    tooltip: `Done: ${todos.filter(t => t.status === 'done').length}`
                  },
                  { 
                    value: project.todo_count > 0 ? (todos.filter(t => t.status === 'in_progress').length / project.todo_count) * 100 : 0, 
                    color: 'blue',
                    tooltip: `In Progress: ${todos.filter(t => t.status === 'in_progress').length}`
                  },
                  { 
                    value: project.todo_count > 0 ? (todos.filter(t => t.status === 'pending').length / project.todo_count) * 100 : 0, 
                    color: 'yellow',
                    tooltip: `Pending: ${todos.filter(t => t.status === 'pending').length}`
                  },
                  { 
                    value: project.todo_count > 0 ? (todos.filter(t => t.status === 'blocked').length / project.todo_count) * 100 : 0, 
                    color: 'red',
                    tooltip: `Blocked: ${todos.filter(t => t.status === 'blocked').length}`
                  },
                  { 
                    value: project.todo_count > 0 ? (todos.filter(t => t.status === 'cancelled').length / project.todo_count) * 100 : 0, 
                    color: 'gray',
                    tooltip: `Cancelled: ${todos.filter(t => t.status === 'cancelled').length}`
                  },
                ]}
                label={
                  <div style={{ textAlign: 'center' }}>
                    <Text size="xl" fw={700}>{project.todo_count}</Text>
                    <Text size="xs" c="dimmed">Total Tasks</Text>
                  </div>
                }
              />
            </Group>
            <SimpleGrid cols={{ base: 2, sm: 3, md: 5 }} spacing="xs">
              <Paper p="sm" withBorder style={{ backgroundColor: 'var(--mantine-color-green-0)' }}>
                <Stack gap={2} align="center">
                  <Badge color="green" size="lg">{todos.filter(t => t.status === 'done').length}</Badge>
                  <Text size="xs" c="dimmed">Done</Text>
                </Stack>
              </Paper>
              <Paper p="sm" withBorder style={{ backgroundColor: 'var(--mantine-color-blue-0)' }}>
                <Stack gap={2} align="center">
                  <Badge color="blue" size="lg">{todos.filter(t => t.status === 'in_progress').length}</Badge>
                  <Text size="xs" c="dimmed">In Progress</Text>
                </Stack>
              </Paper>
              <Paper p="sm" withBorder style={{ backgroundColor: 'var(--mantine-color-yellow-0)' }}>
                <Stack gap={2} align="center">
                  <Badge color="yellow" size="lg">{todos.filter(t => t.status === 'pending').length}</Badge>
                  <Text size="xs" c="dimmed">Pending</Text>
                </Stack>
              </Paper>
              <Paper p="sm" withBorder style={{ backgroundColor: 'var(--mantine-color-red-0)' }}>
                <Stack gap={2} align="center">
                  <Badge color="red" size="lg">{todos.filter(t => t.status === 'blocked').length}</Badge>
                  <Text size="xs" c="dimmed">Blocked</Text>
                </Stack>
              </Paper>
              <Paper p="sm" withBorder style={{ backgroundColor: 'var(--mantine-color-gray-0)' }}>
                <Stack gap={2} align="center">
                  <Badge color="gray" size="lg">{todos.filter(t => t.status === 'cancelled').length}</Badge>
                  <Text size="xs" c="dimmed">Cancelled</Text>
                </Stack>
              </Paper>
            </SimpleGrid>
          </Stack>
        </Paper>

        {/* NEW: Project Details */}
        <Group gap="md">
          {/* Project Status */}
          {project.status && (
            <Paper p="md" withBorder style={{ flex: 1 }}>
              <Stack gap={4}>
                <Group gap="xs">
                  <IconProgress size={16} />
                  <Text size="xs" c="dimmed">Status</Text>
                </Group>
                <Badge 
                  color={
                    project.status === 'active' ? 'green' :
                    project.status === 'on_hold' ? 'yellow' :
                    project.status === 'completed' ? 'blue' :
                    project.status === 'cancelled' ? 'red' : 'gray'
                  }
                  variant="light"
                >
                  {project.status.replace('_', ' ').toUpperCase()}
                </Badge>
              </Stack>
            </Paper>
          )}

          {/* Project Timeline */}
          {(project.start_date || project.end_date) && (
            <Paper p="md" withBorder style={{ flex: 1 }}>
              <Stack gap={4}>
                <Group gap="xs">
                  <IconCalendar size={16} />
                  <Text size="xs" c="dimmed">Timeline</Text>
                </Group>
                <Text size="sm">
                  {project.start_date && `Start: ${new Date(project.start_date).toLocaleDateString()}`}
                  {project.start_date && project.end_date && ' • '}
                  {project.end_date && `End: ${new Date(project.end_date).toLocaleDateString()}`}
                </Text>
              </Stack>
            </Paper>
          )}

          {/* Project Progress Percentage */}
          {project.progress_percentage !== undefined && (
            <Paper p="md" withBorder style={{ flex: 1 }}>
              <Stack gap={4}>
                <Group gap="xs">
                  <IconProgress size={16} />
                  <Text size="xs" c="dimmed">Overall Progress</Text>
                </Group>
                <Text size="xl" fw={700} c="blue">{project.progress_percentage}%</Text>
              </Stack>
            </Paper>
          )}

>>>>>>> dbe1c3b1
        </Group>

        {/* Exclusive Items Warning */}
        {(exclusiveNotes.length > 0 || exclusiveDocs.length > 0 || exclusiveTodos.length > 0) && (
          <Alert
            icon={<IconAlertTriangle size={16} />}
            title="Exclusive Items Warning"
            color="orange"
            variant="light"
          >
            <Text size="sm">
              This project contains <strong>{exclusiveNotes.length + exclusiveDocs.length + exclusiveTodos.length} exclusive items</strong> that will be permanently deleted if this project is deleted.
            </Text>
          </Alert>
        )}

        {/* Items Tabs */}
        <Tabs defaultValue="all">
          <Tabs.List>
            <Tabs.Tab value="all">
              All Items ({notes.length + documents.length + todos.length})
            </Tabs.Tab>
            <Tabs.Tab value="exclusive" leftSection={<IconLock size={14} />}>
              Exclusive ({exclusiveNotes.length + exclusiveDocs.length + exclusiveTodos.length})
            </Tabs.Tab>
            <Tabs.Tab value="linked" leftSection={<IconLink size={14} />}>
              Linked ({linkedNotes.length + linkedDocs.length + linkedTodos.length})
            </Tabs.Tab>
          </Tabs.List>

          <Tabs.Panel value="all" pt="md">
            <Stack gap="md">
              {/* Notes */}
              {notes.length > 0 && (
                <div>
                  <Text size="sm" fw={600} mb="xs">📝 Notes ({notes.length})</Text>
                  <Stack gap="xs">
                    {notes.map(note => (
                      <ItemCard
                        key={note.uuid}
                        item={note}
                        type="note"
                        onNavigate={() => navigate(`/notes/${note.uuid}`)}
                      />
                    ))}
                  </Stack>
                </div>
              )}

              {/* Documents */}
              {documents.length > 0 && (
                <div>
                  <Text size="sm" fw={600} mb="xs">📄 Documents ({documents.length})</Text>
                  <Stack gap="xs">
                    {documents.map(doc => (
                      <ItemCard
                        key={doc.uuid}
                        item={doc}
                        type="document"
                        onNavigate={() => navigate(`/documents?doc=${doc.uuid}`)}
                      />
                    ))}
                  </Stack>
                </div>
              )}

              {/* Todos */}
              {todos.length > 0 && (
                <div>
                  <Text size="sm" fw={600} mb="xs">✓ Tasks ({todos.length})</Text>
                  <Stack gap="xs">
                    {todos.map(todo => (
                      <ItemCard
                        key={todo.uuid}
                        item={todo}
                        type="todo"
                        onNavigate={() => navigate(`/todos?todo=${todo.uuid}`)}
                      />
                    ))}
                  </Stack>
                </div>
              )}

              {notes.length === 0 && documents.length === 0 && todos.length === 0 && (
                <Paper p="xl" withBorder>
                  <Text ta="center" c="dimmed">
                    No items in this project yet. Create notes, documents, or todos and link them to this project!
                  </Text>
                </Paper>
              )}
            </Stack>
          </Tabs.Panel>

          <Tabs.Panel value="exclusive" pt="md">
            <Stack gap="md">
              <Alert icon={<IconLock size={16} />} color="red" variant="light">
                <Text size="sm">
                  <strong>Exclusive items</strong> are permanently deleted when this project is deleted. They only exist within this project.
                </Text>
              </Alert>

              {exclusiveNotes.length > 0 && (
                <div>
                  <Text size="sm" fw={600} mb="xs">📝 Exclusive Notes ({exclusiveNotes.length})</Text>
                  <Stack gap="xs">
                    {exclusiveNotes.map(note => (
                      <ItemCard
                        key={note.uuid}
                        item={note}
                        type="note"
                        onNavigate={() => navigate(`/notes/${note.uuid}`)}
                      />
                    ))}
                  </Stack>
                </div>
              )}

              {exclusiveDocs.length > 0 && (
                <div>
                  <Text size="sm" fw={600} mb="xs">📄 Exclusive Documents ({exclusiveDocs.length})</Text>
                  <Stack gap="xs">
                    {exclusiveDocs.map(doc => (
                      <ItemCard
                        key={doc.uuid}
                        item={doc}
                        type="document"
                        onNavigate={() => navigate(`/documents?doc=${doc.uuid}`)}
                      />
                    ))}
                  </Stack>
                </div>
              )}

              {exclusiveTodos.length > 0 && (
                <div>
                  <Text size="sm" fw={600} mb="xs">✓ Exclusive Tasks ({exclusiveTodos.length})</Text>
                  <Stack gap="xs">
                    {exclusiveTodos.map(todo => (
                      <ItemCard
                        key={todo.uuid}
                        item={todo}
                        type="todo"
                        onNavigate={() => navigate(`/todos?todo=${todo.uuid}`)}
                      />
                    ))}
                  </Stack>
                </div>
              )}

              {exclusiveNotes.length === 0 && exclusiveDocs.length === 0 && exclusiveTodos.length === 0 && (
                <Paper p="xl" withBorder>
                  <Text ta="center" c="dimmed">
                    No exclusive items. Items created with "Exclusive Mode" enabled will appear here.
                  </Text>
                </Paper>
              )}
            </Stack>
          </Tabs.Panel>

          <Tabs.Panel value="linked" pt="md">
            <Stack gap="md">
              <Alert icon={<IconLink size={16} />} color="blue" variant="light">
                <Text size="sm">
                  <strong>Linked items</strong> survive project deletion. The project name is preserved as a "deleted" badge.
                </Text>
              </Alert>

              {linkedNotes.length > 0 && (
                <div>
                  <Text size="sm" fw={600} mb="xs">📝 Linked Notes ({linkedNotes.length})</Text>
                  <Stack gap="xs">
                    {linkedNotes.map(note => (
                      <ItemCard
                        key={note.uuid}
                        item={note}
                        type="note"
                        onNavigate={() => navigate(`/notes/${note.uuid}`)}
                      />
                    ))}
                  </Stack>
                </div>
              )}

              {linkedDocs.length > 0 && (
                <div>
                  <Text size="sm" fw={600} mb="xs">📄 Linked Documents ({linkedDocs.length})</Text>
                  <Stack gap="xs">
                    {linkedDocs.map(doc => (
                      <ItemCard
                        key={doc.uuid}
                        item={doc}
                        type="document"
                        onNavigate={() => navigate(`/documents?doc=${doc.uuid}`)}
                      />
                    ))}
                  </Stack>
                </div>
              )}

              {linkedTodos.length > 0 && (
                <div>
                  <Text size="sm" fw={600} mb="xs">✓ Linked Tasks ({linkedTodos.length})</Text>
                  <Stack gap="xs">
                    {linkedTodos.map(todo => (
                      <ItemCard
                        key={todo.uuid}
                        item={todo}
                        type="todo"
                        onNavigate={() => navigate(`/todos?todo=${todo.uuid}`)}
                      />
                    ))}
                  </Stack>
                </div>
              )}

              {linkedNotes.length === 0 && linkedDocs.length === 0 && linkedTodos.length === 0 && (
                <Paper p="xl" withBorder>
                  <Text ta="center" c="dimmed">
                    No linked items. Items created with "Exclusive Mode" disabled will appear here.
                  </Text>
                </Paper>
              )}
            </Stack>
          </Tabs.Panel>
        </Tabs>
      </Stack>
    </Container>
  );
}<|MERGE_RESOLUTION|>--- conflicted
+++ resolved
@@ -14,14 +14,10 @@
   ActionIcon,
   Alert,
   LoadingOverlay,
-<<<<<<< HEAD
-  Tooltip
-=======
   Tooltip,
   Progress,
   RingProgress,
   SimpleGrid
->>>>>>> dbe1c3b1
 } from '@mantine/core';
 import {
   IconArrowLeft,
@@ -32,13 +28,9 @@
   IconAlertTriangle,
   IconNote,
   IconFile,
-<<<<<<< HEAD
-  IconCheckbox
-=======
   IconCheckbox,
   IconCalendar,
   IconProgress
->>>>>>> dbe1c3b1
 } from '@tabler/icons-react';
 import { notifications } from '@mantine/notifications';
 import { todosService, Project, Todo } from '../services/todosService';
@@ -256,40 +248,20 @@
           </Group>
         </Group>
 
-<<<<<<< HEAD
-        {/* Stats */}
-        <Group gap="md">
-          <Paper p="md" withBorder style={{ flex: 1 }}>
-=======
         {/* Stats with Visual Progress */}
         <SimpleGrid cols={{ base: 1, sm: 2, md: 4 }} spacing="md">
           <Paper p="md" withBorder>
->>>>>>> dbe1c3b1
             <Stack gap={4}>
               <Text size="xs" c="dimmed">Total Tasks</Text>
               <Text size="xl" fw={700}>{project.todo_count}</Text>
             </Stack>
           </Paper>
-<<<<<<< HEAD
-          <Paper p="md" withBorder style={{ flex: 1 }}>
-=======
           <Paper p="md" withBorder>
->>>>>>> dbe1c3b1
             <Stack gap={4}>
               <Text size="xs" c="dimmed">Completed</Text>
               <Text size="xl" fw={700} c="green">{project.completed_count}</Text>
             </Stack>
           </Paper>
-<<<<<<< HEAD
-          <Paper p="md" withBorder style={{ flex: 1 }}>
-            <Stack gap={4}>
-              <Text size="xs" c="dimmed">Progress</Text>
-              <Text size="xl" fw={700} c="blue">
-                {project.todo_count > 0 ? Math.round((project.completed_count / project.todo_count) * 100) : 0}%
-              </Text>
-            </Stack>
-          </Paper>
-=======
           <Paper p="md" withBorder>
             <Stack gap={4}>
               <Text size="xs" c="dimmed">In Progress</Text>
@@ -480,7 +452,6 @@
             </Paper>
           )}
 
->>>>>>> dbe1c3b1
         </Group>
 
         {/* Exclusive Items Warning */}
